--- conflicted
+++ resolved
@@ -24,19 +24,6 @@
 {
     std::cout.precision(20);
 
-<<<<<<< HEAD
-    // auto parts = get_uniform_particles<3>(nparts, bsize);
-    auto parts = get_plummer_sphere(nparts, bsize);
-    tree<3, float, std::uint32_t> t(
-        bsize, {parts.begin() + nparts, parts.begin() + 2 * nparts, parts.begin() + 3 * nparts, parts.begin()}, nparts,
-        max_leaf_n, ncrit);
-    std::cout << t << '\n';
-    std::array<std::vector<float>, 3> accs;
-    for (auto &_ : accs) {
-        _.resize(nparts);
-    }
-    t.accs_new({accs[0].data(), accs[1].data(), accs[2].data()}, 0.75f);
-=======
     const auto [nparts, idx, max_leaf_n, ncrit, nthreads, bsize, a, theta, parinit]
         = parse_benchmark_options<float>(argc, argv);
 
@@ -47,12 +34,15 @@
 
     auto parts = get_plummer_sphere(nparts, a, bsize, parinit);
 
-    tree<3, float> t({parts.data() + nparts, parts.data() + 2 * nparts, parts.data() + 3 * nparts, parts.data()},
-                     nparts, max_leaf_n, ncrit);
+    tree<3, float, std::uint32_t> t(
+        {parts.data() + nparts, parts.data() + 2 * nparts, parts.data() + 3 * nparts, parts.data()}, nparts, max_leaf_n,
+        ncrit);
     std::cout << t << '\n';
     std::array<std::vector<float>, 3> accs;
-    t.accs_u(accs, theta);
->>>>>>> 47b347a5
+    for (auto &_ : accs) {
+        _.resize(nparts);
+    }
+    t.accs_new({accs[0].data(), accs[1].data(), accs[2].data()}, 0.75f);
     std::cout << accs[0][t.ord_ind()[idx]] << ", " << accs[1][t.ord_ind()[idx]] << ", " << accs[2][t.ord_ind()[idx]]
               << '\n';
     auto eacc = t.exact_acc_u(t.ord_ind()[idx]);
