// Copyright 2018 Francesco Biscani (bluescarni@gmail.com)
//
// This file is part of the rakau library.
//
// This Source Code Form is subject to the terms of the Mozilla
// Public License v. 2.0. If a copy of the MPL was not distributed
// with this file, You can obtain one at http://mozilla.org/MPL/2.0/.

#ifndef RAKAU_TREE_HPP
#define RAKAU_TREE_HPP

#include <algorithm>
#include <array>
#include <atomic>
#include <bitset>
#include <cassert>
#if defined(RAKAU_WITH_TIMER)
#include <chrono>
#endif
#include <cmath>
#include <cstddef>
#include <cstdint>
#include <cstdlib>
#include <functional>
#include <future>
#include <initializer_list>
#include <iostream>
#include <iterator>
#include <limits>
#include <numeric>
#include <optional>
#include <stdexcept>
#include <string>
#include <tuple>
#include <type_traits>
#include <utility>
#include <vector>

#include <boost/iterator/permutation_iterator.hpp>
#include <boost/iterator/transform_iterator.hpp>
#include <boost/numeric/conversion/cast.hpp>

#include <tbb/blocked_range.h>
#include <tbb/concurrent_vector.h>
#include <tbb/parallel_for.h>
#include <tbb/parallel_reduce.h>
#include <tbb/parallel_sort.h>
#include <tbb/partitioner.h>
#include <tbb/task_group.h>

#include <xsimd/xsimd.hpp>

#include <rakau/config.hpp>
#if defined(RAKAU_WITH_CUDA)
#include <rakau/detail/cuda_fwd.hpp>
#endif
#include <rakau/detail/di_aligned_allocator.hpp>
#if defined(RAKAU_WITH_ROCM)
#include <rakau/detail/rocm_fwd.hpp>
#endif
#include <rakau/detail/igor.hpp>
#include <rakau/detail/simd.hpp>
#include <rakau/detail/simple_timer.hpp>
#include <rakau/detail/tree_fwd.hpp>

// Let's disable a few compiler warnings emitted by the libmorton code.
#if defined(__clang__) || defined(__GNUC__)

#pragma GCC diagnostic push
#pragma GCC diagnostic ignored "-Wold-style-cast"
#pragma GCC diagnostic ignored "-Wconversion"

#if defined(__clang__)

#pragma GCC diagnostic ignored "-Wshorten-64-to-32"
#pragma GCC diagnostic ignored "-Wsign-conversion"

#endif

#endif

#include <rakau/detail/libmorton/morton.h>

#if defined(__clang__) || defined(__GNUC__)

#pragma GCC diagnostic pop

#endif

// likely/unlikely macros, for those compilers known to support them.
#if defined(__clang__) || defined(__GNUC__) || defined(__INTEL_COMPILER)

#define rakau_likely(condition) __builtin_expect(static_cast<bool>(condition), 1)
#define rakau_unlikely(condition) __builtin_expect(static_cast<bool>(condition), 0)

#else

#define rakau_likely(condition) (condition)
#define rakau_unlikely(condition) (condition)

#endif

namespace rakau
{

inline namespace detail
{

// Handy alias.
template <typename T>
using uncvref_t = std::remove_cv_t<std::remove_reference_t<T>>;

// Implementation of the detection idiom.

// http://en.cppreference.com/w/cpp/experimental/is_detected
template <class Default, class AlwaysVoid, template <class...> class Op, class... Args>
struct detector {
    using value_t = std::false_type;
    using type = Default;
};

template <class Default, template <class...> class Op, class... Args>
struct detector<Default, std::void_t<Op<Args...>>, Op, Args...> {
    using value_t = std::true_type;
    using type = Op<Args...>;
};

// http://en.cppreference.com/w/cpp/experimental/nonesuch
struct nonesuch {
    nonesuch() = delete;
    ~nonesuch() = delete;
    nonesuch(nonesuch const &) = delete;
    void operator=(nonesuch const &) = delete;
};

template <template <class...> class Op, class... Args>
using is_detected = typename detector<nonesuch, void, Op, Args...>::value_t;

template <template <class...> class Op, class... Args>
using detected_t = typename detector<nonesuch, void, Op, Args...>::type;

// Detection of ranges.
namespace begin_using_adl
{

using std::begin;

template <typename T>
using type = decltype(begin(std::declval<T>()));
} // namespace begin_using_adl

namespace end_using_adl
{

using std::end;

template <typename T>
using type = decltype(end(std::declval<T>()));
} // namespace end_using_adl

template <typename T>
using range_begin_t = detected_t<begin_using_adl::type, T>;

template <typename T>
using range_end_t = detected_t<end_using_adl::type, T>;

template <typename T>
using is_range = std::conjunction<is_detected<begin_using_adl::type, T>, is_detected<end_using_adl::type, T>,
                                  std::is_same<range_begin_t<T>, range_end_t<T>>>;

template <typename T>
inline constexpr bool is_range_v = is_range<T>::value;

// Small helper to ignore unused variables.
template <typename... Args>
constexpr void ignore(const Args &...) noexcept
{
}

// Scalar FMA wrappers.
inline float fma_wrap(float x, float y, float z)
{
#if defined(FP_FAST_FMAF)
    return std::fma(x, y, z);
#else
    return x * y + z;
#endif
}

inline double fma_wrap(double x, double y, double z)
{
#if defined(FP_FAST_FMA)
    return std::fma(x, y, z);
#else
    return x * y + z;
#endif
}

inline long double fma_wrap(long double x, long double y, long double z)
{
#if defined(FP_FAST_FMAL)
    return std::fma(x, y, z);
#else
    return x * y + z;
#endif
}

// Some handy aliases for std::iterator_traits.
template <typename It>
using it_value_type = typename std::iterator_traits<It>::value_type;

template <typename It>
using it_diff_type = typename std::iterator_traits<It>::difference_type;

// Morton encoding machinery.
template <std::size_t NDim, typename UInt>
struct morton_encoder {
};

template <>
struct morton_encoder<3, std::uint64_t> {
    template <typename It>
    std::uint64_t operator()(It it) const
    {
        static_assert(std::is_same_v<std::uint64_t, it_value_type<It>>);
        const auto x = *it;
        const auto y = *(it + 1);
        const auto z = *(it + 2);
        assert(x < (1ul << 21));
        assert(y < (1ul << 21));
        assert(z < (1ul << 21));
        assert(
            !(libmorton::m3D_e_sLUT<std::uint64_t, std::uint32_t>(std::uint32_t(x), std::uint32_t(y), std::uint32_t(z))
              >> 63u));
        assert((libmorton::morton3D_64_encode(x, y, z)
                == libmorton::m3D_e_sLUT<std::uint64_t, std::uint32_t>(std::uint32_t(x), std::uint32_t(y),
                                                                       std::uint32_t(z))));
        return libmorton::m3D_e_sLUT<std::uint64_t, std::uint32_t>(std::uint32_t(x), std::uint32_t(y),
                                                                   std::uint32_t(z));
    }
};

template <>
struct morton_encoder<3, std::uint32_t> {
    template <typename It>
    std::uint32_t operator()(It it) const
    {
        static_assert(std::is_same_v<std::uint32_t, it_value_type<It>>);
        const auto x = *it;
        const auto y = *(it + 1);
        const auto z = *(it + 2);
        assert(x < (1ul << 10));
        assert(y < (1ul << 10));
        assert(z < (1ul << 10));
        assert(
            !(libmorton::m3D_e_sLUT<std::uint32_t, std::uint32_t>(std::uint32_t(x), std::uint32_t(y), std::uint32_t(z))
              >> 31u));
        assert((libmorton::morton3D_32_encode(x, y, z)
                == libmorton::m3D_e_sLUT<std::uint32_t, std::uint32_t>(std::uint32_t(x), std::uint32_t(y),
                                                                       std::uint32_t(z))));
        return libmorton::m3D_e_sLUT<std::uint32_t, std::uint32_t>(std::uint32_t(x), std::uint32_t(y),
                                                                   std::uint32_t(z));
    }
};

template <>
struct morton_encoder<2, std::uint64_t> {
    template <typename It>
    std::uint64_t operator()(It it) const
    {
        static_assert(std::is_same_v<std::uint64_t, it_value_type<It>>);
        const auto x = *it;
        const auto y = *(it + 1);
        assert(x < (1ul << 31));
        assert(y < (1ul << 31));
        assert(!(libmorton::m2D_e_sLUT<std::uint64_t, std::uint32_t>(std::uint32_t(x), std::uint32_t(y)) >> 63u));
        assert((libmorton::morton2D_64_encode(x, y)
                == libmorton::m2D_e_sLUT<std::uint64_t, std::uint32_t>(std::uint32_t(x), std::uint32_t(y))));
        return libmorton::m2D_e_sLUT<std::uint64_t, std::uint32_t>(std::uint32_t(x), std::uint32_t(y));
    }
};

template <>
struct morton_encoder<2, std::uint32_t> {
    template <typename It>
    std::uint32_t operator()(It it) const
    {
        static_assert(std::is_same_v<std::uint32_t, it_value_type<It>>);
        const auto x = *it;
        const auto y = *(it + 1);
        assert(x < (1ul << 15));
        assert(y < (1ul << 15));
        assert(!(libmorton::m2D_e_sLUT<std::uint32_t, std::uint32_t>(std::uint32_t(x), std::uint32_t(y)) >> 31u));
        assert((libmorton::morton2D_32_encode(x, y)
                == libmorton::m2D_e_sLUT<std::uint32_t, std::uint32_t>(std::uint32_t(x), std::uint32_t(y))));
        return libmorton::m2D_e_sLUT<std::uint32_t, std::uint32_t>(std::uint32_t(x), std::uint32_t(y));
    }
};

// Morton decoding machinery.
template <std::size_t NDim, typename UInt>
struct morton_decoder {
};

template <>
struct morton_decoder<3, std::uint64_t> {
    template <typename It>
    void operator()(It it, std::uint64_t code) const
    {
        static_assert(std::is_same_v<std::uint64_t, it_value_type<It>>);
        assert(code < (std::uint64_t(1) << (cbits_v<std::uint64_t, 3> * 3u)));
        std::uint32_t x, y, z;
        libmorton::m3D_d_sLUT<std::uint64_t, std::uint32_t>(code, x, y, z);
        assert(x < (1ul << 21));
        assert(y < (1ul << 21));
        assert(z < (1ul << 21));
        *it = x;
        *(it + 1) = y;
        *(it + 2) = z;
    }
};

template <>
struct morton_decoder<3, std::uint32_t> {
    template <typename It>
    void operator()(It it, std::uint32_t code) const
    {
        static_assert(std::is_same_v<std::uint32_t, it_value_type<It>>);
        assert(code < (std::uint32_t(1) << (cbits_v<std::uint32_t, 3> * 3u)));
        std::uint16_t x, y, z;
        libmorton::m3D_d_sLUT<std::uint32_t, std::uint16_t>(code, x, y, z);
        assert(x < (1ul << 10));
        assert(y < (1ul << 10));
        assert(z < (1ul << 10));
        *it = x;
        *(it + 1) = y;
        *(it + 2) = z;
    }
};

template <>
struct morton_decoder<2, std::uint64_t> {
    template <typename It>
    void operator()(It it, std::uint64_t code) const
    {
        static_assert(std::is_same_v<std::uint64_t, it_value_type<It>>);
        assert(code < (std::uint64_t(1) << (cbits_v<std::uint64_t, 2> * 2u)));
        std::uint32_t x, y;
        libmorton::m2D_d_sLUT<std::uint64_t, std::uint32_t>(code, x, y);
        assert(x < (1ul << 31));
        assert(y < (1ul << 31));
        *it = x;
        *(it + 1) = y;
    }
};

template <>
struct morton_decoder<2, std::uint32_t> {
    template <typename It>
    void operator()(It it, std::uint32_t code) const
    {
        static_assert(std::is_same_v<std::uint32_t, it_value_type<It>>);
        assert(code < (std::uint32_t(1) << (cbits_v<std::uint32_t, 2> * 2u)));
        std::uint16_t x, y;
        libmorton::m2D_d_sLUT<std::uint32_t, std::uint16_t>(code, x, y);
        assert(x < (1ul << 15));
        assert(y < (1ul << 15));
        *it = x;
        *(it + 1) = y;
    }
};

// Discretize a coordinate in a square domain of size 1/inv_box_size.
template <std::size_t NDim, typename UInt, typename F>
inline UInt disc_single_coord(const F &x, const F &inv_box_size)
{
    constexpr UInt factor = UInt(1) << cbits_v<UInt, NDim>;

    // Translate and rescale the coordinate so that -box_size/2 becomes zero
    // and box_size/2 becomes 1.
    auto tmp = fma_wrap(x, inv_box_size, F(1) / F(2));
    // Rescale by factor.
    tmp *= F(factor);

    // Check: don't end up with a nonfinite value.
    if (rakau_unlikely(!std::isfinite(tmp))) {
        throw std::invalid_argument("While trying to discretise the input coordinate " + std::to_string(x)
                                    + " in a box of size " + std::to_string(F(1) / inv_box_size)
                                    + ", the non-finite value " + std::to_string(tmp) + " was generated");
    }
    // Check: don't end up outside the [0, factor) range.
    if (rakau_unlikely(tmp < F(0) || tmp >= F(factor))) {
        throw std::invalid_argument("The discretisation of the input coordinate " + std::to_string(x)
                                    + " in a box of size " + std::to_string(F(1) / inv_box_size)
                                    + " produced the floating-point value " + std::to_string(tmp)
                                    + ", which is outside the allowed bounds");
    }

    // Cast to UInt.
    auto retval = static_cast<UInt>(tmp);

    // Last check, make sure we don't overflow.
    if (rakau_unlikely(retval >= factor)) {
        throw std::invalid_argument("The discretisation of the input coordinate " + std::to_string(x)
                                    + " in a box of size " + std::to_string(F(1) / inv_box_size)
                                    + " produced the integral value " + std::to_string(retval)
                                    + ", which is outside the allowed bounds");
    }

    return retval;
}

// Small function to compare nodal codes.
template <std::size_t NDim, typename UInt>
inline bool node_compare(UInt n1, UInt n2)
{
    constexpr auto cbits = cbits_v<UInt, NDim>;
    const auto tl1 = tree_level<NDim>(n1);
    const auto tl2 = tree_level<NDim>(n2);
    const auto s_n1 = n1 << ((cbits - tl1) * NDim);
    const auto s_n2 = n2 << ((cbits - tl2) * NDim);
    return s_n1 < s_n2 || (s_n1 == s_n2 && tl1 < tl2);
}

// Get the dimension of a node, given its level and a box size.
template <typename UInt, typename F>
inline F get_node_dim(UInt node_level, F box_size)
{
    return box_size / static_cast<F>(UInt(1) << node_level);
}

// Determine the geometrical centre of a node, given its code
// and the box size.
template <typename F, std::size_t NDim, typename UInt>
inline void get_node_centre(F (&out)[NDim], UInt node_code, F box_size)
{
    // Compute the level of the node.
    const auto node_level = tree_level<NDim>(node_code);
    // Remove the top 1 from the node code, and shift it up
    // the amount required to turn it into a particle code.
    // This will be the code of the first cell in the node.
    const auto c_code = static_cast<UInt>((node_code - (UInt(1) << (node_level * NDim)))
                                          << ((cbits_v<UInt, NDim> - node_level) * NDim));
    // Get the size/2 of the node.
    const auto node_dim_2 = get_node_dim(node_level, box_size) * (F(1) / F(2));
    // Get the size of the cell.
    const auto cell_size = box_size * (F(1) / static_cast<F>(UInt(1) << cbits_v<UInt, NDim>));

    // Do the decoding. This will produce the discretized coordinates
    // of the first cell in the node.
    morton_decoder<NDim, UInt> d;
    UInt d_code[NDim];
    d(&d_code[0], c_code);

    // Compute the centre of the node:
    // - take the discretised coordinate of the first cell of the node,
    // - multiply by the cell size to get the real coordinate of the first
    //   corner of the cell,
    // - offset by -box_size/2 to refer everything to the centre of the box,
    // - add half of the node dimension to reach the centre of the node.
    for (std::size_t j = 0; j < NDim; ++j) {
        out[j] = fma_wrap(static_cast<F>(d_code[j]), cell_size, node_dim_2 - box_size * (F(1) / F(2)));
    }
}

// Apply the indirect sort defined by the vector of indices 'perm'
// to the 'values' vector. E.g., if in input
//
// values = [a, c, d, b]
// perm = [0, 3, 1, 2]
//
// then in output
//
// values = [a, b, c, d]
template <typename VVec, typename PVec>
inline void apply_isort(VVec &values, const PVec &perm)
{
    assert(values.size() == perm.size());
    VVec values_new;
    values_new.resize(values.size());
    tbb::parallel_for(tbb::blocked_range<decltype(perm.size())>(0u, perm.size()),
                      [&values_new, &values, &perm](const auto &range) {
                          for (auto i = range.begin(); i != range.end(); ++i) {
                              assert(perm[i] < values.size());
                              values_new[i] = values[perm[i]];
                          }
                      });
    values = std::move(values_new);
}

// Small helpers for the checked in-place addition of (atomic) unsigned integrals.
template <typename T>
inline void checked_uinc(T &out, T add)
{
    static_assert(std::is_integral_v<T> && std::is_unsigned_v<T>);
    if (out > std::numeric_limits<T>::max() - add) {
        throw std::overflow_error("Overflow in the addition of two unsigned integral values");
    }
    out += add;
}

template <typename T>
inline void checked_uinc(std::atomic<T> &out, T add)
{
    static_assert(std::is_integral_v<T> && std::is_unsigned_v<T>);
    const auto prev = out.fetch_add(add);
    if (prev > std::numeric_limits<T>::max() - add) {
        throw std::overflow_error("Overflow in the addition of two unsigned integral values");
    }
}

// Check if the difference type of the iterator type It can represent
// the input unsigned integral value n. If it can't, throw an
// overflow_error.
template <typename It, typename I>
inline void it_diff_check(I n)
{
    static_assert(std::is_integral_v<I> && std::is_unsigned_v<I>);

    using it_diff_t = it_diff_type<It>;
    // NOTE: make_unsigned requires some integral type in input.
    // For input iterators, the diff type is guaranteed to be a
    // signed integral. We are basically always requiring ra-iterators
    // in the interface, so we should always be safe taking
    // the unsigned counterpart here. Just keep this in mind in case
    // one day we allow interaction with iterators without a diff type
    // (e.g., basic output iterators).
    // See:
    // http://eel.is/c++draft/iterator.traits
    // https://en.cppreference.com/w/cpp/types/make_unsigned
    using it_udiff_t = std::make_unsigned_t<it_diff_t>;
    if (rakau_unlikely(n > static_cast<it_udiff_t>(std::numeric_limits<it_diff_t>::max()))) {
        throw std::overflow_error("The difference type of an iterator cannot represent the unsigned integral value "
                                  + std::to_string(n) + ", resulting in an overflow condition");
    }
}

// Helper to detect is simd is enabled. It is if the type F
// supports it, and if simd is not explicitly disabled via RAKAU_DISABLE_SIMD.
template <typename F>
inline constexpr bool simd_enabled_v =
#if defined(RAKAU_DISABLE_SIMD)
    false
#else
    has_simd<F>
#endif
    ;

// Helper to detect whether fast rsqrt intrinsics should be used or not
// for the batch type Batch. They are used if available and if not explicitly
// disabled by the RAKAU_DISABLE_RSQRT config option.
template <typename Batch>
inline constexpr bool use_fast_inv_sqrt =
#if defined(RAKAU_DISABLE_RSQRT)
    false
#else
    has_fast_inv_sqrt<Batch>
#endif
    ;

// Default values for the max_leaf_n and ncrit tree parameters.
// These are determined experimentally from benchmarks on various systems.

// NOTE: a value of 8 might get *slightly* better performance on the
// acc/pot computations, but it results in a tree twice as big.
inline constexpr unsigned default_max_leaf_n = 16;

// NOTE: so far we have tested only on x86 systems, where it seems for
// everything but AVX512 a good combination is 128, 16. For AVX512, 256
// seems to work better than 128.
inline constexpr unsigned default_ncrit =
#if defined(XSIMD_X86_INSTR_SET) && XSIMD_X86_INSTR_SET >= XSIMD_X86_AVX512_VERSION
    256
#else
    128
#endif
    ;

// Return a vector of indices into the input vector of nodes, t,
// representing the ordered set of leaf nodes.
template <typename Nodes>
inline auto coll_leaves_permutation(const Nodes &t)
{
    using idx_t = typename Nodes::size_type;

    // Prepare the output.
    std::vector<idx_t> retval;
    retval.reserve(static_cast<decltype(retval.size())>(t.size()));

    for (idx_t i = 0; i < t.size(); ++i) {
        if (!t[i].n_children) {
            retval.push_back(i);
        }
    }

    return retval;
}

// Given a particle with position p_pos and a rectangular bounding box
// whose edges have sizes aabb_sizes, return the list of
// the vertices of the bounding box.
// The coordinates of the returned
// points will be clamped in the [min_coord, max_coord] range for
// every dimension.
template <typename F, std::size_t NDim>
inline auto coll_get_aabb_vertices(const std::array<F, NDim> &p_pos, const std::array<F, NDim> &aabb_sizes,
                                   const F &min_coord, const F &max_coord)
{
    // min/max coord must be finite.
    assert(std::isfinite(min_coord) && std::isfinite(max_coord));
    // min_coord < max_coord.
    assert(min_coord < max_coord);
    // p_pos must contain finite values in the [min_coord, max_coord] range.
    assert(std::all_of(p_pos.begin(), p_pos.end(),
                       [min_coord, max_coord](F x) { return std::isfinite(x) && x >= min_coord && x <= max_coord; }));
    // aabb_sizes all finite and non-negative.
    // NOTE: empty AABBs are allowed.
    assert(std::all_of(aabb_sizes.begin(), aabb_sizes.end(), [](F x) { return std::isfinite(x) && x >= F(0); }));

    // The number of vertices of the AABB is 2**NDim.
    static_assert(NDim < unsigned(std::numeric_limits<std::size_t>::digits), "Overflow error.");
    constexpr auto n_points = std::size_t(1) << NDim;

    // Compute the min/max coordinates of the AABB (in 2D, the lower-left
    // and upper-right corners of the AABB).
    // NOTE: these will *not* be clamped.
    const auto aabb_minmax_coords = [&aabb_sizes, &p_pos]() {
        std::array<std::array<F, NDim>, 2> retval;

        for (std::size_t i = 0; i < NDim; ++i) {
            const auto min_c = fma_wrap(aabb_sizes[i], -F(1) / F(2), p_pos[i]);
            const auto max_c = fma_wrap(aabb_sizes[i], F(1) / F(2), p_pos[i]);

            // Check them.
            if (rakau_unlikely(!std::isfinite(min_c) || !std::isfinite(max_c) || min_c > max_c)) {
                throw std::invalid_argument(
                    "The computation of the min/max coordinates of an AABB produced the invalid pair of values ("
                    + std::to_string(min_c) + ", " + std::to_string(max_c) + ")");
            }

            retval[0][i] = min_c;
            retval[1][i] = max_c;
        }

        return retval;
    }();

    // The coordinates of all the points of the AABB.
    std::array<std::array<F, NDim>, n_points> aabb_points;

    // Fill in aabb_points. The idea here is that
    // we need to generate all the 2**NDim possible combinations of min/max
    // aabb coordinates. We do it via the bit-level representation
    // of the numbers from 0 to 2**NDim - 1u. For instance, in 3 dimensions,
    // we have the numbers from 0 to 7 included:
    //
    // 0 0 0 | i = 0
    // 0 0 1 | i = 1
    // 0 1 0 | i = 2
    // 0 1 1 | i = 3
    // ...
    // 1 1 1 | i = 7
    //
    // We interpret a zero bit as setting the min aabb coordinate,
    // a one bit as setting the max aabb coordinate. So, for instance,
    // i = 3 corresponds to the aabb point (min, max, max).
    for (std::size_t i = 0; i < n_points; ++i) {
        for (std::size_t j = 0; j < NDim; ++j) {
            const auto idx = (i >> j) & 1u;
            // NOTE: we asserted that min_coord < max_coord, and that they
            // are finite. Moreover, we also checked that aabb_minmax_coords[idx][j]
            // is a finite value. Gonna assume that std::clamp() does not do anything weird
            // FP-wise, so we don't check its output.
            aabb_points[i][j] = std::clamp(aabb_minmax_coords[idx][j], min_coord, max_coord);
        }
    }

    return aabb_points;

    // // The [min, max] coordinates allowed for the aabb points.
    // const auto min_coord = -b_size / 2;
    // // NOTE: the domain size in a tree is understood to be a half-open range,
    // // thus the maximum coordinate is not b_size / 2 but the number
    // // immediately before it.
    // const auto max_coord = std::nextafter(b_size / 2, F(-1));

    // // Get the coordinates of the NDim * 2 points of the bounding box.
    // std::array<std::array<std::array<F, NDim>, 2>, NDim> bb_points;
    // for (std::size_t i = 0; i < NDim; ++i) {
    //     // Size of the aabb in the i-th dimension.
    //     const auto size = aabb[i];

    //     // The
    //     auto &bb_min = bb_points[i][0];
    //     auto &bb_max = bb_points[i][1];

    //     for (std::size_t j = 0; j < NDim; ++j) {
    //     }
    // }
}

} // namespace detail

namespace kwargs
{

// kwargs for tree construction.
IGOR_MAKE_NAMED_ARGUMENT(box_size);
IGOR_MAKE_NAMED_ARGUMENT(max_leaf_n);
IGOR_MAKE_NAMED_ARGUMENT(ncrit);

template <std::size_t>
struct coords_tag {
};

template <std::size_t N>
inline constexpr auto coords = igor::named_argument<coords_tag<N>>{};

inline constexpr auto x_coords = coords<0>;
inline constexpr auto y_coords = coords<1>;
inline constexpr auto z_coords = coords<2>;

IGOR_MAKE_NAMED_ARGUMENT(masses);
IGOR_MAKE_NAMED_ARGUMENT(nparts);

// kwargs for acc/pot computation.
IGOR_MAKE_NAMED_ARGUMENT(G);
IGOR_MAKE_NAMED_ARGUMENT(eps);
IGOR_MAKE_NAMED_ARGUMENT(split);

} // namespace kwargs

// Vector type for storing floating-point values. The allocator does default-init,
// rather than value-init, and it enforces the SIMD-mandated alignment value.
template <typename F>
using f_vector = std::vector<F, di_aligned_allocator<F, XSIMD_DEFAULT_ALIGNMENT>>;

// NOTE: possible improvements:
// - it is still not yet clear to me what the NUMA picture is here. During tree traversal, the results
//   and the target node data are stored in thread local caches, so maybe we can try to ensure that
//   at the beginning of traversal we re-init these caches in order to make sure they are allocated
//   by the thread that's actually using them. Not entirely sure on how to do that however. The other
//   bit is the source node data that gets read during tree traversal. Perhaps we can assume that the data transfer in
//   the traversal routine for a node will mostly involve data adjacent to that node in the morton order. So perhaps we
//   can try to ensure that the TBB threads are scheduled with the same affinity as the affinity used to write initially
//   into the particle data vectors. TBB has an affinity partitioner, but it's not clear to me if we can rely on that
//   for efficient NUMA access. It's probably better to run some tests before embarking in this.
// - we should probably also think about replacing the morton encoder with some generic solution. It does not
//   need to be super high performance, as morton encoding is hardly a bottleneck here. It's more important for it
//   to be generic (i.e., work on a general number of dimensions), correct and compact.
// - double precision benchmarking/tuning.
// - tuning for the potential computation (possibly not much improvement to be had there, but it should be investigated
//   a bit at least).
// - we currently define critical nodes those nodes with < ncrit particles. Some papers say that it's worth
//   to check also the node's size, as a crit node whose size is very large will likely result in traversal lists
//   which are not very similar to each other (which, in turn, means that during tree traversal the MAC check
//   will fail often). It's probably best to start experimenting with such size as a free parameter, check the
//   performance with various values and then try to understand if there's any heuristic we can deduce from that.
// - quadrupole moments.
// - radix sort.
// - would be interesting to see if we can do the permutations in-place efficiently. If that worked, it would probably
//   help simplifying things on the GPU side. See for instance:
//   https://stackoverflow.com/questions/7365814/in-place-array-reordering
template <std::size_t NDim, typename F, typename UInt, mac MAC>
class tree
{
    // Need at least 1 dimension.
    static_assert(NDim, "The number of dimensions must be at least 1.");
    // We need to compute NDim + N safely. Currently, N is up to 2
    // (NDim + 2 vectors are needed in the temporary storage when both
    // accelerations and potentials are requested).
    static_assert(NDim <= std::numeric_limits<std::size_t>::max() - 2u, "The number of dimensions is too high.");
    // Only C++ FP types are supported at the moment.
    static_assert(std::is_floating_point_v<F>, "The type F must be a C++ floating-point type.");
    // UInt must be an unsigned integral.
    static_assert(std::is_integral_v<UInt> && std::is_unsigned_v<UInt>,
                  "The type UInt must be a C++ unsigned integral type.");
    // Check the MAC enum value.
    static_assert(MAC >= mac::bh && MAC <= mac::bh_geom, "The selected MAC does not exist.");
    // cbits shortcut.
    static constexpr auto cbits = cbits_v<UInt, NDim>;
    // simd_enabled shortcut.
    static constexpr bool simd_enabled = simd_enabled_v<F>;

public:
    using size_type = tree_size_t<F>;

private:
    // Consistency check: the size type which was forward-defined
    // is the same as the actual size type.
    static_assert(std::is_same_v<size_type, typename f_vector<F>::size_type>);
    // The node type.
    using node_type = tree_node_t<NDim, F, UInt, MAC>;
    // The tree type.
    using tree_type = std::vector<node_type, di_aligned_allocator<node_type>>;
    // The critical node type.
    using cnode_type = tree_cnode_t<F, UInt>;
    // List of critical nodes.
    using cnode_list_type = std::vector<cnode_type, di_aligned_allocator<cnode_type>>;
    // A small functor to right shift an input UInt by a fixed amount.
    // Used in the tree construction functions.
    struct code_shifter {
        explicit code_shifter(UInt shift) : m_shift(shift)
        {
            assert(shift < static_cast<unsigned>(std::numeric_limits<UInt>::digits));
        }
        auto operator()(UInt code) const
        {
            return static_cast<UInt>(code >> m_shift);
        }
        UInt m_shift;
    };
    // Serial construction of a subtree. The parent of the subtree is the node with code parent_code,
    // at the level ParentLevel. The particles in the children nodes have codes in the [begin, end)
    // range. The children nodes will be appended in depth-first order to tree. crit_nodes is the local
    // list of critical nodes, crit_ancestor a flag signalling if the parent node or one of its
    // ancestors is a critical node.
    // NOTE: here and elsewhere the use of [[maybe_unused]] is a bit random, as we use to suppress
    // GCC warnings which also look rather random (e.g., it complains about some unused
    // arguments but not others).
    template <UInt ParentLevel, typename CIt>
    size_type build_tree_ser_impl(tree_type &tree, cnode_list_type &crit_nodes, [[maybe_unused]] UInt parent_code,
                                  [[maybe_unused]] CIt begin, [[maybe_unused]] CIt end, bool crit_ancestor)
    {
        if constexpr (ParentLevel < cbits) {
            assert(tree_level<NDim>(parent_code) == ParentLevel);
            assert(tree.size() && tree.back().code == parent_code);
            size_type retval = 0;
            // We should never be invoking this on an empty range.
            assert(begin != end);
            // On entry, the range [begin, end) contains the codes
            // of all the particles belonging to the parent node.
            // parent_code is the nodal code of the parent node.
            //
            // We want to iterate over the children nodes at the current level
            // (of which there might be up to 2**NDim). A child exists if
            // it contains at least 1 particle. If it contains > m_max_leaf_n particles,
            // it is an internal (i.e., non-leaf) node and we go deeper. If it contains <= m_max_leaf_n
            // particles, it is a leaf node, we stop going deeper and move to its sibling.
            //
            // This is the node prefix: it is the nodal code of the parent with the MSB switched off.
            // NOTE: overflow is prevented by the if constexpr above.
            const auto node_prefix = parent_code - (UInt(1) << (ParentLevel * NDim));
            // Init the code shifting functor, and the shifting iterators.
            // Example: consider an octree, and parent level 1 (i.e., current level 2). We will
            // want to shift down the codes so that only the most significant 2 * NDim = 2 * 3 = 6
            // bits survive.
            const code_shifter cs((cbits - ParentLevel - 1u) * NDim);
            const auto t_begin = boost::make_transform_iterator(begin, cs),
                       t_end = boost::make_transform_iterator(end, cs);
            // NOTE: overflow is prevented in the computation of cbits_v.
            for (UInt i = 0; i < (UInt(1) << NDim); ++i) {
                // We want to identify which particles belong to the current child of the parent node.
                // Example: consider a quadtree, parent level 1, parent nodal code 1 01. The node prefix,
                // computed above, is 1 01 - 1 00 = 01. Let's say we are in the child with index 10
                // (that is, i = 2, or the third child). Then, the codes of the particles belonging to the current
                // child node will begin (from the MSB) with the 4 bits 01 10 (node prefix + current child
                // index). In order to identify the particles with such initial bits in the code, we will
                // be doing a binary search on the codes using a transform iterator that will shift
                // down the codes on the fly.
                const auto [it_start, it_end]
                    = std::equal_range(t_begin, t_end, static_cast<UInt>((node_prefix << NDim) + i));
                // NOTE: the boost transform iterators inherit the difference type from the base iterator.
                // We checked outside that we can safely compute the distances in the base iterator.
                const auto npart = std::distance(it_start, it_end);
                assert(npart >= 0);
                if (npart) {
                    // npart > 0, we have a node. Compute its nodal code by moving up the
                    // parent nodal code by NDim and adding the current child node index i.
                    const auto cur_code = static_cast<UInt>((parent_code << NDim) + i);
                    // Create the new node.
                    // NOTE: here and elsewhere we value-init the node object. This is not necessary,
                    // as we could def-init and set all the node members below instead. However, GCC complains with a
                    // warning if we don't do this, so instead we value-init and then set explicitly those members which
                    // are not zero.
                    node_type new_node{};
                    new_node.begin = static_cast<size_type>(std::distance(m_codes.begin(), it_start.base()));
                    new_node.end = static_cast<size_type>(std::distance(m_codes.begin(), it_end.base()));
                    // NOTE: the children count gets inited to zero. It
                    // will be filled in later.
                    new_node.code = cur_code;
                    new_node.level = ParentLevel + 1u;
                    // Compute its properties.
                    compute_node_properties(new_node);
                    // Add the node to the tree.
                    tree.push_back(std::move(new_node));
                    // Store the tree size before possibly adding more nodes.
                    const auto tree_size = tree.size();
                    // Cast npart to the unsigned counterpart.
                    const auto u_npart
                        = static_cast<std::make_unsigned_t<decltype(std::distance(it_start, it_end))>>(npart);
                    // NOTE: we have a critical node only if there are no critical ancestors and either:
                    // - the number of particles is leq m_ncrit (i.e., the definition of a
                    //   critical node), or
                    // - the number of particles is leq m_max_leaf_n (in which case this node will have no
                    //   children, so it will be a critical node with a number of particles > m_ncrit), or
                    // - the next recursion level is the last possible one (in which case the node will also
                    //   have no children).
                    const bool critical_node
                        = !crit_ancestor
                          && (u_npart <= m_ncrit || u_npart <= m_max_leaf_n || ParentLevel + 1u == cbits);
                    if (critical_node) {
                        // The node is a critical one, add it to the list of critical nodes for this subtree.
                        crit_nodes.push_back({tree.back().code, tree.back().begin, tree.back().end});
                    }
                    if (u_npart > m_max_leaf_n) {
                        // The node is an internal one, go deeper, and update the children count
                        // for the newly-added node.
                        // NOTE: do this in 2 parts, rather than assigning directly the children count into
                        // the tree, as the computation of the children count might enlarge the tree and thus
                        // invalidate references to its elements.
                        const auto children_count = build_tree_ser_impl<ParentLevel + 1u>(
                            tree, crit_nodes, cur_code, it_start.base(), it_end.base(),
                            // NOTE: the children nodes have critical ancestors if either
                            // the newly-added node is critical or one of its ancestors is.
                            critical_node || crit_ancestor);
                        tree[tree_size - 1u].n_children = children_count;
                    }
                    // The total children count will be augmented by the children count of the
                    // newly-added node, +1 for the node itself.
                    checked_uinc(retval, tree[tree_size - 1u].n_children);
                    checked_uinc(retval, size_type(1));
                }
            }
            return retval;
        } else {
            // NOTE: if we end up here, it means we walked through all the recursion levels
            // and we cannot go any deeper.
            return 0u;
        }
    }
    // Parallel tree construction. It will iterate in parallel over the children of a node with nodal code
    // parent_code at level ParentLevel, add single nodes to the 'trees' concurrent container, and recurse depth-first
    // until a node containing less than an implementation-defined number of particles is encountered.
    // From there, whole subtrees (rather than single nodes) will be
    // constructed and added to the 'trees' container via build_tree_ser_impl(). The particles in the children nodes
    // have codes in the [begin, end) range. crit_nodes is the global list of lists of critical nodes, crit_ancestor a
    // flag signalling if the parent node or one of its ancestors is a critical node.
    template <UInt ParentLevel, typename Out, typename CritNodes, typename CIt>
    size_type build_tree_par_impl(Out &trees, CritNodes &crit_nodes, [[maybe_unused]] UInt parent_code,
                                  [[maybe_unused]] CIt begin, [[maybe_unused]] CIt end,
                                  [[maybe_unused]] bool crit_ancestor)
    {
        if constexpr (ParentLevel < cbits) {
            assert(tree_level<NDim>(parent_code) == ParentLevel);
            // NOTE: the return value needs to be computed atomically as we are accumulating
            // results from multiple concurrent tasks.
            std::atomic<size_type> retval(0);
            // NOTE: similar to the previous function, see comments there.
            assert(begin != end);
            const auto node_prefix = parent_code - (UInt(1) << (ParentLevel * NDim));
            const code_shifter cs((cbits - ParentLevel - 1u) * NDim);
            const auto t_begin = boost::make_transform_iterator(begin, cs),
                       t_end = boost::make_transform_iterator(end, cs);
            tbb::parallel_for(tbb::blocked_range<UInt>(0u, UInt(1) << NDim), [node_prefix, t_begin, t_end, &trees,
                                                                              parent_code, this, &retval, crit_ancestor,
                                                                              &crit_nodes](const auto &range) {
                for (auto i = range.begin(); i != range.end(); ++i) {
                    const auto [it_start, it_end]
                        = std::equal_range(t_begin, t_end, static_cast<UInt>((node_prefix << NDim) + i));
                    const auto npart = std::distance(it_start, it_end);
                    assert(npart >= 0);
                    if (npart) {
                        const auto cur_code = static_cast<UInt>((parent_code << NDim) + i);
                        // Add a new tree, and fill its first node.
                        // NOTE: use push_back(tree_type{}) instead of emplace_back() because
                        // TBB hates clang apparently.
                        auto &new_tree = *trees.push_back(tree_type{});
                        node_type new_node{};
                        new_node.begin = static_cast<size_type>(std::distance(m_codes.begin(), it_start.base()));
                        new_node.end = static_cast<size_type>(std::distance(m_codes.begin(), it_end.base()));
                        new_node.code = cur_code;
                        new_node.level = ParentLevel + 1u;
                        compute_node_properties(new_node);
                        new_tree.push_back(std::move(new_node));
                        const auto u_npart
                            = static_cast<std::make_unsigned_t<std::remove_const_t<decltype(npart)>>>(npart);
                        // NOTE: we have a critical node only if there are no critical ancestors and either:
                        // - the number of particles is leq m_ncrit (i.e., the definition of a
                        //   critical node), or
                        // - the number of particles is leq m_max_leaf_n (in which case this node will have no
                        //   children, so it will be a critical node with a number of particles > m_ncrit), or
                        // - the next recursion level is the last possible one (in which case the node will also
                        //   have no children).
                        const bool critical_node
                            = !crit_ancestor
                              && (u_npart <= m_ncrit || u_npart <= m_max_leaf_n || ParentLevel + 1u == cbits);
                        // Add a new entry to crit_nodes. If the only node of the new tree is critical, the new entry
                        // will contain 1 element, otherwise it will be an empty list. This empty list may remain empty,
                        // or be used to accumulate the list of critical nodes during the serial subtree construction.
                        auto &new_crit_nodes
                            = critical_node
                                  ? *crit_nodes.push_back({{new_tree[0].code, new_tree[0].begin, new_tree[0].end}})
                                  : *crit_nodes.push_back({});
                        if (u_npart > m_max_leaf_n) {
                            // NOTE: this is the smallest number of particles a node must
                            // contain in order to continue the tree construction in parallel.
                            // This number has been determined experimentally, and seems to work
                            // fine on different setups. Maybe in the future it could be made
                            // a tuning parameter, if needed.
                            constexpr auto split_nparts = 40000ul;
                            if (u_npart < split_nparts) {
                                // NOTE: like in the serial function, make sure we first compute the
                                // children count and only later we assign it into the tree, as the computation
                                // of the children count might end up modifying the tree.
                                const auto children_count = build_tree_ser_impl<ParentLevel + 1u>(
                                    new_tree, new_crit_nodes, cur_code, it_start.base(), it_end.base(),
                                    // NOTE: the children nodes have critical ancestors if either
                                    // the newly-added node is critical or one of its ancestors is.
                                    critical_node || crit_ancestor);
                                new_tree[0].n_children = children_count;
                            } else {
                                // We have enough particles in the node to continue the
                                // construction in parallel.
                                new_tree[0].n_children = build_tree_par_impl<ParentLevel + 1u>(
                                    trees, crit_nodes, cur_code, it_start.base(), it_end.base(),
                                    critical_node || crit_ancestor);
                            }
                        }
                        checked_uinc(retval, new_tree[0].n_children);
                        checked_uinc(retval, size_type(1));
                    }
                }
            });
            return retval.load();
        } else {
            return 0u;
        }
    }
    void build_tree()
    {
        simple_timer st("node building");
        // Make sure we always have an empty tree when invoking this method.
        assert(m_tree.empty());
        assert(m_crit_nodes.empty());
        // Exit early if there are no particles.
        if (!m_codes.size()) {
            return;
        }
        // NOTE: in the tree builder code, we will be moving around in the codes
        // vector using random access iterators. Thus, we must ensure the difference
        // type of the iterator can represent the size of the codes vector.
        it_diff_check<decltype(m_codes.begin())>(m_codes.size());
        // Vector of partial trees. This will eventually contain a sequence of single-node trees
        // and subtrees. A subtree starts with a node and contains all of its children, ordered
        // according to the nodal code.
        // NOTE: here we could use tbb::enumerable_thread_specific as well, but I see no reason
        // to at the moment.
        tbb::concurrent_vector<tree_type> trees;
        // List of lists of critical nodes. We will accumulate here partial ordered
        // lists of critical nodes, in a similar fashion to the vector of partial trees above.
        tbb::concurrent_vector<cnode_list_type> crit_nodes;
        // Add the root node.
        node_type root_node{};
        // NOTE: node begin is already set to zero via value-init.
        root_node.end = static_cast<size_type>(m_codes.size());
        // NOTE: the children count gets inited to zero. It
        // will be filled in later.
        root_node.code = 1;
        // NOTE: the tree level is already set to zero via value-init.
        m_tree.push_back(std::move(root_node));
        // Compute the root node's properties. Do it concurrently with other computations.
        tbb::task_group tg;
        tg.run([this]() { compute_node_properties(m_tree.back()); });

        // Check if the root node is a critical node. It is a critical node if the number of particles is leq m_ncrit
        // (the definition of critical node) or m_max_leaf_n (in which case it will have no children).
        const bool root_is_crit = m_codes.size() <= m_ncrit || m_codes.size() <= m_max_leaf_n;
        if (root_is_crit) {
            // The root node is critical, add it to the global list.
            crit_nodes.push_back({{UInt(1), size_type(0), size_type(m_codes.size())}});
        }
        // Build the rest, if needed.
        if (m_codes.size() > m_max_leaf_n) {
            m_tree[0].n_children
                = build_tree_par_impl<0>(trees, crit_nodes, 1, m_codes.begin(), m_codes.end(), root_is_crit);
        }
        // Wait for the root node properties to be computed.
        tg.wait();

        // NOTE: the merge of the subtrees and of the critical nodes lists can be done independently.
        tg.run([&trees, this]() {
            // NOTE: this sorting and the computation of the cumulative sizes can be done also in parallel,
            // but it's probably not worth it since the size of trees should be rather small.
            //
            // Sort the subtrees according to the nodal code of the first node.
            std::sort(trees.begin(), trees.end(), [](const auto &t1, const auto &t2) {
                assert(t1.size() && t2.size());
                return node_compare<NDim>(t1[0].code, t2[0].code);
            });
            // Compute the cumulative sizes in trees.
            std::vector<size_type, di_aligned_allocator<size_type>> cum_sizes;
            // NOTE: start from 1 in order to account for the root node (which is not accounted
            // for in trees' sizes).
            cum_sizes.emplace_back(1u);
            for (const auto &t : trees) {
                cum_sizes.push_back(cum_sizes.back());
                checked_uinc(cum_sizes.back(), boost::numeric_cast<size_type>(t.size()));
            }
            // Resize the tree and copy over the data from trees.
            m_tree.resize(boost::numeric_cast<decltype(m_tree.size())>(cum_sizes.back()));
            tbb::parallel_for(
                tbb::blocked_range<decltype(cum_sizes.size())>(0u,
                                                               // NOTE: cum_sizes is 1 element larger than trees.
                                                               cum_sizes.size() - 1u),
                [this, &cum_sizes, &trees](const auto &out_range) {
                    for (auto i = out_range.begin(); i != out_range.end(); ++i) {
                        tbb::parallel_for(tbb::blocked_range<decltype(trees[i].size())>(0, trees[i].size()),
                                          [&trees, this, &cum_sizes, i](const auto &in_range) {
                                              std::copy(trees[i].data() + in_range.begin(),
                                                        trees[i].data() + in_range.end(),
                                                        m_tree.data() + cum_sizes[i] + in_range.begin());
                                          });
                    }
                });
        });

        tg.run([&crit_nodes, this]() {
            // NOTE: as above, we could do some of these things in parallel but it does not seem worth it at this time.
            // Sort the critical nodes lists according to the starting points of the ranges.
            std::sort(crit_nodes.begin(), crit_nodes.end(), [](const auto &v1, const auto &v2) {
                // NOTE: we may have empty lists, put them at the beginning.
                if (v1.empty()) {
                    // v1 empty, if v2 is not empty then v1 < v2, otherwise v1 >= v2.
                    return !v2.empty();
                }
                if (v2.empty()) {
                    // NOTE: v1 is not empty at this point, thus v1 >= v2.
                    return false;
                }
                // v1 and v2 are not empty, compare the starting points of their first critical nodes.
                return v1[0].begin < v2[0].begin;
            });
            // Compute the cumulative sizes in crit_nodes.
            std::vector<size_type, di_aligned_allocator<size_type>> cum_sizes;
            cum_sizes.emplace_back(0u);
            for (const auto &c : crit_nodes) {
                cum_sizes.push_back(cum_sizes.back());
                checked_uinc(cum_sizes.back(), boost::numeric_cast<size_type>(c.size()));
            }
            // Resize the critical nodes list and copy over the data from crit_nodes.
            m_crit_nodes.resize(boost::numeric_cast<decltype(m_crit_nodes.size())>(cum_sizes.back()));
            tbb::parallel_for(
                tbb::blocked_range<decltype(cum_sizes.size())>(0u,
                                                               // NOTE: cum_sizes is 1 element larger than crit_nodes.
                                                               cum_sizes.size() - 1u),
                [this, &cum_sizes, &crit_nodes](const auto &out_range) {
                    for (auto i = out_range.begin(); i != out_range.end(); ++i) {
                        tbb::parallel_for(tbb::blocked_range<decltype(crit_nodes[i].size())>(0, crit_nodes[i].size()),
                                          [&crit_nodes, this, &cum_sizes, i](const auto &in_range) {
                                              std::copy(crit_nodes[i].data() + in_range.begin(),
                                                        crit_nodes[i].data() + in_range.end(),
                                                        m_crit_nodes.data() + cum_sizes[i] + in_range.begin());
                                          });
                    }
                });
        });
        tg.wait();

        // Various debug checks.
        // Check the tree is sorted according to the nodal code comparison.
        assert(std::is_sorted(m_tree.begin(), m_tree.end(),
                              [](const auto &n1, const auto &n2) { return node_compare<NDim>(n1.code, n2.code); }));
        // Check that all the nodes contain at least 1 element.
        assert(std::all_of(m_tree.begin(), m_tree.end(), [](const auto &t) { return t.end > t.begin; }));
        // In a non-empty domain, we must have at least 1 critical node.
        assert(!m_crit_nodes.empty());
        // The list of critical nodes must start with the first particle and end with the last particle.
        assert(m_crit_nodes[0].begin == 0u);
        assert(m_crit_nodes.back().end == m_codes.size());
#if !defined(NDEBUG)
        // Verify that the critical nodes list contains all the particles in the domain,
        // that the critical nodes' limits are contiguous, and that the critical nodes are not empty.
        for (decltype(m_crit_nodes.size()) i = 0; i < m_crit_nodes.size() - 1u; ++i) {
            assert(m_crit_nodes[i].begin < m_crit_nodes[i].end);
            if (i == m_crit_nodes.size() - 1u) {
                break;
            }
            assert(m_crit_nodes[i].end == m_crit_nodes[i + 1u].begin);
        }
#endif
        // Check the critical nodes are ordered according to the nodal code.
        assert(std::is_sorted(m_crit_nodes.begin(), m_crit_nodes.end(),
                              [](const auto &t1, const auto &t2) { return node_compare<NDim>(t1.code, t2.code); }));
        // Verify the node levels.
        assert(std::all_of(m_tree.begin(), m_tree.end(),
                           [](const auto &n) { return n.level == tree_level<NDim>(n.code); }));
        // Verify more node properties.
        assert(std::all_of(m_tree.begin(), m_tree.end(), [this](const auto &n) {
            const auto node_dim = get_node_dim(n.level, m_box_size);
            if constexpr (MAC == mac::bh) {
                return n.dim2 == node_dim * node_dim;
            } else {
                static_assert(MAC == mac::bh_geom);
                return n.dim == node_dim;
            }
        }));

        // NOTE: a couple of final checks to make sure we can use size_type to represent both the tree
        // size and the size of the list of critical nodes.
        if (m_tree.size() > std::numeric_limits<size_type>::max()) {
            throw std::overflow_error("The size of the tree (" + std::to_string(m_tree.size())
                                      + ") is too large, and it results in an overflow condition");
        }
        if (m_crit_nodes.size() > std::numeric_limits<size_type>::max()) {
            throw std::overflow_error("The size of the critical nodes list (" + std::to_string(m_crit_nodes.size())
                                      + ") is too large, and it results in an overflow condition");
        }
    }
    // Compute a node's properties (which will be written into the node itself).
    // NOTE: SIMDification at this time does not seem to provide
    // much benefit, but it might come handy when we introduce higher
    // multipole moments.
    void compute_node_properties(node_type &node) const
    {
        assert(node.end > node.begin);
        // Get the indices and the size for the current node.
        const auto begin = node.begin, end = node.end, size = static_cast<size_type>(end - begin);

        // Pointers to the coords/masses for this node.
        std::array<const F *, NDim> c_ptrs;
        for (std::size_t j = 0; j < NDim; ++j) {
            c_ptrs[j] = m_parts[j].data() + begin;
        }
        const auto m_ptr = m_parts[NDim].data() + begin;

        // Scalar accumulators for total mass and com position.
        // Make sure to init com_pos to an array of zeroes.
        F tot_mass(0), com_pos[NDim]{};

        size_type i = 0;
        if constexpr (simd_enabled && NDim == 3u) {
            using batch_type = xsimd::simd_type<F>;
            constexpr auto batch_size = batch_type::size;
            const size_type vec_size = size - size % batch_size;

            // Get out pointers to the coords.
            auto [x_ptr, y_ptr, z_ptr] = c_ptrs;

            // Init the vector accumulators.
            batch_type tot_mass_vec(F(0)), com_pos_x_vec(F(0)), com_pos_y_vec(F(0)), com_pos_z_vec(F(0));

            for (; i < vec_size; i += batch_size) {
                // Load the mass.
                const auto mass_vec = batch_type(m_ptr + i, xsimd::unaligned_mode{});

                // Update the accumulators.
                tot_mass_vec += mass_vec;
                com_pos_x_vec = xsimd_fma(mass_vec, batch_type(x_ptr + i, xsimd::unaligned_mode{}), com_pos_x_vec);
                com_pos_y_vec = xsimd_fma(mass_vec, batch_type(y_ptr + i, xsimd::unaligned_mode{}), com_pos_y_vec);
                com_pos_z_vec = xsimd_fma(mass_vec, batch_type(z_ptr + i, xsimd::unaligned_mode{}), com_pos_z_vec);
            }

            // Flatten the vectors into the scalar accumulators.
            tot_mass = xsimd::hadd(tot_mass_vec);
            com_pos[0] = xsimd::hadd(com_pos_x_vec);
            com_pos[1] = xsimd::hadd(com_pos_y_vec);
            com_pos[2] = xsimd::hadd(com_pos_z_vec);
        }
        for (; i < size; ++i) {
            const auto mass = m_ptr[i];
            tot_mass += mass;
            for (std::size_t j = 0; j < NDim; ++j) {
                com_pos[j] = fma_wrap(mass, c_ptrs[j][i], com_pos[j]);
            }
        }

        // Geometrical centre. Computed only with the bh_geom MAC.
        [[maybe_unused]] F geo_centre[NDim];
        if constexpr (MAC == mac::bh_geom) {
            get_node_centre(geo_centre, node.code, m_box_size);
        }

        if (tot_mass == F(0)) {
            // If the total mass of the node is zero, it does not have a com.
            // Use the geometrical centre in its stead.
            if constexpr (MAC == mac::bh) {
                get_node_centre(com_pos, node.code, m_box_size);
            } else {
                static_assert(MAC == mac::bh_geom);
                // Don't recompute it if it is available already.
                std::copy(std::begin(geo_centre), std::end(geo_centre), std::begin(com_pos));
            }
        } else {
            // Otherwise, divide by the total mass to get the com.
            const auto inv_tot_mass = F(1) / tot_mass;
            for (std::size_t j = 0; j < NDim; ++j) {
                com_pos[j] *= inv_tot_mass;
            }
        }

        // Check and copy over to the node the COM/tot_mass.
        if (rakau_unlikely(
                std::any_of(std::begin(com_pos), std::end(com_pos), [](const auto &x) { return !std::isfinite(x); }))) {
            throw std::invalid_argument("The computation of the centre of mass of a node produced a non-finite value");
        }
        for (std::size_t j = 0; j < NDim; ++j) {
            node.props[j] = com_pos[j];
        }
        if (rakau_unlikely(!std::isfinite(tot_mass))) {
            throw std::invalid_argument("The computation of the total mass in a node produced the non-finite value "
                                        + std::to_string(tot_mass));
        }
        node.props[NDim] = tot_mass;

        // Compute the node dimension required by the selected MAC,
        // and copy it into the node structure.
        const auto node_dim = get_node_dim(node.level, m_box_size);
        if constexpr (MAC == mac::bh) {
            node.dim2 = node_dim * node_dim;
            if (rakau_unlikely(!std::isfinite(node.dim2))) {
                throw std::invalid_argument(
                    "The computation of the square of the dimension of a node produced the non-finite value "
                    + std::to_string(node.dim2));
            }
        } else {
            static_assert(MAC == mac::bh_geom);
            node.dim = node_dim;
            if (rakau_unlikely(!std::isfinite(node.dim))) {
                throw std::invalid_argument("The computation of the dimension of a node produced the non-finite value "
                                            + std::to_string(node.dim));
            }
            // Compute the distance between com and geometrical centre.
            auto delta2 = (com_pos[0] - geo_centre[0]) * (com_pos[0] - geo_centre[0]);
            for (std::size_t j = 1; j < NDim; ++j) {
                delta2 = fma_wrap(com_pos[j] - geo_centre[j], com_pos[j] - geo_centre[j], delta2);
            }
            node.delta = std::sqrt(delta2);
            if (rakau_unlikely(!std::isfinite(node.delta))) {
                throw std::invalid_argument("The computation of the distance between the centre of mass "
                                            "and the geometric centre of a node produced the non-finite value "
                                            + std::to_string(node.delta));
            }
        }
    }
    // Discretize the coordinates of the particle at index idx. The result will
    // be written into retval.
    void disc_coords(std::array<UInt, NDim> &retval, size_type idx, const F &inv_box_size) const
    {
        for (std::size_t j = 0; j < NDim; ++j) {
<<<<<<< HEAD
            // Load the coordinate locally.
            const auto x = m_parts[j][idx];
            // Translate and rescale the coordinate so that -box_size/2 becomes zero
            // and box_size/2 becomes 1.
            auto tmp = x / m_box_size + F(1) / F(2);
            // Rescale by factor.
            tmp *= factor;
            // Check: don't end up with a nonfinite value.
            if (rakau_unlikely(!std::isfinite(tmp))) {
                throw std::invalid_argument("While trying to discretise the input coordinate " + std::to_string(x)
                                            + " in a box of size " + std::to_string(m_box_size)
                                            + ", the non-finite value " + std::to_string(tmp) + " was generated");
            }
            // Check: don't end up outside the [0, factor) range.
            if (rakau_unlikely(tmp < F(0) || tmp >= F(factor))) {
                throw std::invalid_argument("The discretisation of the input coordinate " + std::to_string(x)
                                            + " in a box of size " + std::to_string(m_box_size)
                                            + " produced the floating-point value " + std::to_string(tmp)
                                            + ", which is outside the allowed bounds");
            }
            // Cast to UInt and write to retval.
            retval[j] = static_cast<UInt>(tmp);
            // Last check, make sure we don't overflow.
            if (rakau_unlikely(retval[j] >= factor)) {
                throw std::invalid_argument("The discretisation of the input coordinate " + std::to_string(x)
                                            + " in a box of size " + std::to_string(m_box_size)
                                            + " produced the integral value " + std::to_string(retval[j])
                                            + ", which is outside the allowed bounds");
            }
=======
            retval[j] = detail::disc_single_coord<NDim, UInt>(m_parts[j][idx], inv_box_size);
>>>>>>> dd4191a2
        }
    }
    // Small helper to determine m_inv_perm based on the indirect sorting vector m_perm.
    // This is used when (re)building the tree.
    void perm_to_inv_perm()
    {
        // NOTE: it's *very* important here that we read/write only to/from m_perm and m_inv_perm.
        // This function is often run in parallel with other functions that touch other members
        // of the tree, and if we try to access those members here we'll end up with data races.
        assert(m_perm.size() == m_inv_perm.size());
        tbb::parallel_for(tbb::blocked_range(size_type(0), static_cast<size_type>(m_perm.size())),
                          [this](const auto &range) {
                              for (auto i = range.begin(); i != range.end(); ++i) {
                                  assert(i < m_perm.size());
                                  assert(m_perm[i] < m_inv_perm.size());
                                  m_inv_perm[m_perm[i]] = i;
                              }
                          });
    }
    // Indirect code sort. The input range, which must point to values of type size_type,
    // will be sorted so that, after sorting, [m_codes[*begin], m_codes[*(begin + 1)], ... ]
    // yields the values in m_codes in ascending order. This is used when (re)building the tree.
    template <typename It>
    void indirect_code_sort(It begin, It end) const
    {
        static_assert(std::is_same_v<size_type, it_value_type<It>>);
        simple_timer st("indirect code sorting");
        tbb::parallel_sort(begin, end, [codes_ptr = m_codes.data()](const size_type &idx1, const size_type &idx2) {
            return codes_ptr[idx1] < codes_ptr[idx2];
        });
    }
    // Determine the box size from an input sequence of iterators representing the coordinates and
    // the masses (unused) of the particles in the simulation.
    // NOTE: this function is safe for N == 0 (it will return zero in that case).
    template <typename It>
    static F determine_box_size(const std::array<It, NDim + 1u> &cm_it, const size_type &N)
    {
        simple_timer st_m("box size deduction");
        // NOTE: we will be indexing into It up to the value N below. Check that we can do that.
        it_diff_check<It>(N);
        // TBB parallel reduction to find the global maximum absolute values for each coordinate.
        // NOTE: if N is zero, mc will be inited to std::array<F, NDim>{}, i.e., an array of zeroes.
        const auto mc = tbb::parallel_reduce(
            tbb::blocked_range(size_type(0), N), std::array<F, NDim>{},
            [&cm_it](const auto &range, std::array<F, NDim> cur_max) {
                for (auto i = range.begin(); i != range.end(); ++i) {
                    for (std::size_t j = 0; j < NDim; ++j) {
                        const auto tmp = std::abs(*(cm_it[j] + static_cast<it_diff_type<It>>(i)));
                        if (rakau_unlikely(!std::isfinite(tmp))) {
                            throw std::invalid_argument("While trying to automatically determine the domain size, a "
                                                        "non-finite coordinate with absolute value "
                                                        + std::to_string(tmp) + " was encountered");
                        }
                        cur_max[j] = std::max(cur_max[j], tmp);
                    }
                }
                return cur_max;
            },
            [](const std::array<F, NDim> &a, const std::array<F, NDim> &b) {
                std::array<F, NDim> ret;
                for (std::size_t j = 0; j < NDim; ++j) {
                    ret[j] = std::max(a[j], b[j]);
                }
                return ret;
            });
        // Pick the max of the NDim coordinates, multiply by 2 to get the box size.
        auto retval = *std::max_element(mc.begin(), mc.end()) * F(2);
        // Add a 5% slack.
<<<<<<< HEAD
        retval += retval * (F(1) / F(20));
=======
        retval = fma_wrap(retval, F(1) / F(20), retval);
>>>>>>> dd4191a2
        // Final check.
        if (!std::isfinite(retval)) {
            throw std::invalid_argument("The automatic deduction of the domain size produced the non-finite value "
                                        + std::to_string(retval));
        }
        return retval;
    }
    // Chunk size to be used in parallel operations when moving data. Set to a large value
    // because this is used in bulk transfer operations, where we don't want TBB to try to split
    // up the work in packages which are too small.
    static constexpr auto data_chunking = 1000000ul;
    // Implementation of the constructor. PData can be either an array of iterators (in which case
    // we will be copying the particle data into the tree), or an rvalue array of f_vector (in which
    // case we will be moving particle data into the tree). In the latter case, N is expected to be zero.
    // NOTE: if PData is an array of iterators, the iterator type needs to be a random access iterator,
    // as we need to index into it for parallel iteration.
    template <typename PData>
    void construct_impl(const F &box_size, bool box_size_deduced, PData &&p_data, [[maybe_unused]] const size_type &N,
                        const size_type &max_leaf_n, const size_type &ncrit)
    {
        simple_timer st("overall tree construction");

        // Detect if we are moving the particle data or not.
        constexpr auto move_data = std::is_same_v<PData &&, std::array<f_vector<F>, NDim + 1u> &&>;

        // Copy in data members.
        m_box_size = box_size;
        m_box_size_deduced = box_size_deduced;
        m_max_leaf_n = max_leaf_n;
        m_ncrit = ncrit;

        // Param consistency checks: if size is deduced, box_size must be zero.
        assert(!m_box_size_deduced || m_box_size == F(0));
        // If you we are moving data, N must be zero.
        assert(!move_data || N == 0u);
        // Box size checks (if automatically deduced, m_box_size is set to zero, so it will
        // pass the checks).
        if (!std::isfinite(m_box_size) || m_box_size < F(0)) {
            throw std::invalid_argument("The box size must be a finite non-negative value, but it is "
                                        + std::to_string(box_size) + " instead");
        }
        // Check the max_leaf_n param.
        if (!max_leaf_n) {
            throw std::invalid_argument("The maximum number of particles per leaf must be nonzero");
        }
        // Check the ncrit param.
        if (!ncrit) {
            throw std::invalid_argument("The critical number of particles for the vectorised computation of the "
                                        "potentials/accelerations must be nonzero");
        }

        if constexpr (move_data) {
#if !defined(NDEBUG)
            const auto p_data_size = p_data[0].size();
#endif
            // We can move in the input data.
            for (std::size_t j = 0; j < NDim + 1u; ++j) {
                // NOTE: we checked this before entering this function.
                assert(p_data[j].size() == p_data_size);
                m_parts[j] = std::move(p_data[j]);
            }
        } else {
            // Prepare the vectors.
            for (auto &vc : m_parts) {
                vc.resize(N);
            }
        }

        // Read the actual number of particles.
        // This could be different from N in case we moved
        // data above. Also, we need to call and store the
        // result of nparts() here because below we will be touching
        // m_parts (from which nparts() is computed). If we kept
        // on calling nparts() below, we would run into data races.
        const auto np = nparts();

        // NOTE: these ensure that, from now on, we can just cast
        // freely between the size types of the masses/coords and codes/indices vectors.
        m_codes.resize(boost::numeric_cast<decltype(m_codes.size())>(np));
        m_perm.resize(boost::numeric_cast<decltype(m_perm.size())>(np));
        m_last_perm.resize(boost::numeric_cast<decltype(m_last_perm.size())>(np));
        m_inv_perm.resize(boost::numeric_cast<decltype(m_inv_perm.size())>(np));

        {
            simple_timer st_m("data movement");
            if constexpr (!move_data) {
                // Copy the input data.

                // NOTE: in the parallel for loops below, we need to index into the random-access iterator
                // type up to the value np. Make sure we can do that.
                using it_t = typename std::remove_cv_t<std::remove_reference_t<PData>>::value_type;
                it_diff_check<it_t>(np);

                // NOTE: we will be essentially doing a memcpy here. Let's try to fix a
                // large chunk size and let's use a simple partitioner, in order to
                // limit the parallel overhead while hopefully still getting some speedup.
                for (std::size_t j = 0; j < NDim + 1u; ++j) {
                    tbb::parallel_for(
                        tbb::blocked_range(size_type(0), np, boost::numeric_cast<size_type>(data_chunking)),
                        [this, &p_data, j](const auto &range) {
                            std::copy(p_data[j] + static_cast<it_diff_type<it_t>>(range.begin()),
                                      p_data[j] + static_cast<it_diff_type<it_t>>(range.end()),
                                      m_parts[j].data() + range.begin());
                        },
                        tbb::simple_partitioner());
                }
            }
            // Generate the initial m_perm data (this is just a iota).
            tbb::parallel_for(
                tbb::blocked_range(size_type(0), np, boost::numeric_cast<size_type>(data_chunking)),
                [this](const auto &range) {
                    std::iota(m_perm.data() + range.begin(), m_perm.data() + range.end(), range.begin());
                },
                tbb::simple_partitioner());
        }

        // Deduce the box size, if needed.
        if (m_box_size_deduced) {
            // NOTE: this function works ok if np == 0.
            m_box_size = determine_box_size(p_its_u(), np);
        }

        // Compute the inverse of the box size for discretisation.
        const auto inv_box_size = F(1) / m_box_size;

        {
            // Do the Morton encoding.
            simple_timer st_m("morton encoding");
            tbb::parallel_for(tbb::blocked_range(size_type(0), np), [this, inv_box_size](const auto &range) {
                // Temporary structure used in the encoding.
                std::array<UInt, NDim> tmp_dcoord;
                // The encoder object.
                morton_encoder<NDim, UInt> me;
                for (auto i = range.begin(); i != range.end(); ++i) {
                    disc_coords(tmp_dcoord, i, inv_box_size);
                    m_codes[i] = me(tmp_dcoord.data());
                }
            });
        }
        // Do the sorting of m_perm.
        indirect_code_sort(m_perm.begin(), m_perm.end());
        {
            // Apply the permutation to the data members.
            // These steps can be done in parallel.
            // NOTE: it's not 100% clear if doing things in parallel here helps.
            // It seems to help a bit on the large skylake systems, hurt a bit
            // on a desktop ryzen. Perhaps revisit in the future.
            simple_timer st_p("permute");
            tbb::task_group tg;
            tg.run([this]() {
                apply_isort(m_codes, m_perm);
                // Make sure the sort worked as intended.
                assert(std::is_sorted(m_codes.begin(), m_codes.end()));
            });
            for (std::size_t j = 0; j < NDim + 1u; ++j) {
                tg.run([this, j]() { apply_isort(m_parts[j], m_perm); });
            }
            // Establish the inverse permutation vector.
            tg.run([this]() { perm_to_inv_perm(); });
            // Copy over m_perm to m_last_perm.
            tg.run([this, np]() {
                tbb::parallel_for(
                    tbb::blocked_range(size_type(0), np, boost::numeric_cast<size_type>(data_chunking)),
                    [this](const auto &range) {
                        std::copy(m_perm.data() + range.begin(), m_perm.data() + range.end(),
                                  m_last_perm.data() + range.begin());
                    },
                    tbb::simple_partitioner());
            });
            tg.wait();
        }
        // Now let's proceed to the tree construction.
        // NOTE: this function works ok if np == 0.
        build_tree();
    }
    // ROCm init/reset functions. If ROCm is not enabled, they will be empty.
    // These are marked as noexcept because otherwise it becomes difficult
    // to reason about exception safety. I *think* the only possible exceptions
    // are memory allocation failures, but let's keep an eye on this.
    //
    // The init state function is called whenever we have finished setting up the internal
    // data of the tree, and we need to create views to it.
    void rocm_init_state() noexcept
    {
#if defined(RAKAU_WITH_ROCM)
        // Not supposed to be called if m_rocm stores already something
        // (m_rocm must either be def-cted, or rocm_reset_state() must
        // have been called prior to calling this function).
        assert(!m_rocm);
        // If no accelerator is available, don't bother and leave m_rocm empty.
        if (rocm_has_accelerator()) {
            m_rocm.emplace(p_its_u(), m_codes.data(), boost::numeric_cast<int>(nparts()), m_tree.data(),
                           boost::numeric_cast<int>(m_tree.size()));
        }
#endif
    }
    // The reset state function. We need to call this before destroying the internal tree data,
    // as we don't want to have active views to non-existing data.
    void rocm_reset_state() noexcept
    {
#if defined(RAKAU_WITH_ROCM)
        // NOTE: don't assert(m_rocm), as in some cases we may end up
        // calling this function twice in a row (e.g., during exception handling
        // in the copy assignment operator or in the particles update functions).
        m_rocm.reset();
#endif
    }

public:
    // Default constructor.
    tree() : m_box_size(0), m_box_size_deduced(false), m_max_leaf_n(default_max_leaf_n), m_ncrit(default_ncrit)
    {
        rocm_init_state();
    }

private:
    // Machinery for conditionally enabling the generic ctor.
    //
    // General case, disable the ctor.
    template <typename... KwArgs>
    struct generic_tree_ctor_enabler : std::false_type {
    };
    // 1-argument generic ctor is enabled only if the only argument is not
    // a tree (after removal of cvref). Do this to avoid competing with the
    // copy/move ctors.
    template <typename T>
    struct generic_tree_ctor_enabler<T> : std::negation<std::is_same<tree, uncvref_t<T>>> {
    };
    // At least 2 arguments: always enable.
    template <typename T, typename U, typename... Args>
    struct generic_tree_ctor_enabler<T, U, Args...> : std::true_type {
    };
    template <typename... KwArgs>
    using generic_ctor_enabler = std::enable_if_t<generic_tree_ctor_enabler<KwArgs &&...>::value, int>;
    // Various helpers for static checks in the generic ctor.
    // NOTE: these could go as constexpr lambdas in the ctor body for use with index_apply,
    // but GCC 7 goes bananas in such a setup (problems with constexpr lambdas).
    //
    // Check that particle coordinates for all dimensions are provided.
    template <typename P, std::size_t... I>
    static constexpr auto gc_check_all_coords(const P &p, std::index_sequence<I...>)
    {
        return p.has_all(kwargs::coords<I>...);
    }
    // Check that particle coordinates data from index 1 onwards is of type T,
    // after the removal of cvref qualifiers.
    template <typename T, typename P, std::size_t... I>
    static constexpr auto gc_check_uniform_ctype(const P &p, std::index_sequence<I...>)
    {
        return (std::is_same_v<T, uncvref_t<decltype(p(kwargs::coords<I + 1u>))>> && ...);
    }
    // Check if we can move particle data when constructing.
    template <typename P, std::size_t... I>
    static constexpr auto gc_check_move_pdata(const P &p, std::index_sequence<I...>)
    {
        return (std::is_same_v<decltype(p(kwargs::coords<I>)), f_vector<F> &&> && ...);
    }

public:
    // Generic constructor with keyword arguments.
    template <typename... KwArgs, generic_ctor_enabler<KwArgs &&...> = 0>
    explicit tree(KwArgs &&... args)
    {
        // Parse the kwargs.
        igor::parser p{args...};

        // Check that the user did not pass the same keyword argument multiple times.
        static_assert(!p.has_duplicates(), "The generic constructor cannot have duplicate keyword arguments.");

        if constexpr (p.has_unnamed_arguments()) {
            static_assert(dependent_false_v<F>,
                          "All the arguments for the generic constructor must be keyword arguments.");
        } else if constexpr (!gc_check_all_coords(p, std::make_index_sequence<NDim>{}) || !p.has(kwargs::masses)) {
            static_assert(
                dependent_false_v<F>,
                "The generic tree constructor needs particle coordinates for every dimension, and particle masses.");
        } else {
            // Handle the box size.
            const auto [box_size, box_size_deduced] = [&p]() {
                if constexpr (p.has(kwargs::box_size)) {
                    return std::tuple{boost::numeric_cast<F>(p(kwargs::box_size)), false};
                } else {
                    return std::tuple{F(0), true};
                }
            }();

            // Handle max_leaf_n and ncrit.
            const auto max_leaf_n = [&p]() {
                if constexpr (p.has(kwargs::max_leaf_n)) {
                    return boost::numeric_cast<size_type>(p(kwargs::max_leaf_n));
                } else {
                    return default_max_leaf_n;
                }
            }();
            const auto ncrit = [&p]() {
                if constexpr (p.has(kwargs::ncrit)) {
                    return boost::numeric_cast<size_type>(p(kwargs::ncrit));
                } else {
                    return default_ncrit;
                }
            }();

            // Fetch the type of the particle data for the first dimension.
            using p_data_t = decltype(p(kwargs::coords<0>));
            using p_data_strip_t = uncvref_t<p_data_t>;
            using p_data_cref_t = const p_data_strip_t &;

            // Check that all particle data has the same type, apart from cvref qualifications.
            if constexpr (gc_check_uniform_ctype<p_data_strip_t>(p, std::make_index_sequence<NDim - 1u>{})) {
                static_assert(std::is_same_v<p_data_strip_t, uncvref_t<decltype(p(kwargs::masses))>>,
                              "The type of the particle masses data is not consistent with the type of the particle "
                              "coordinates data.");
            } else {
                static_assert(dependent_false_v<F>,
                              "All particle data in the generic tree constructor must be passed in as the same type.");
            }

            // If the particle data is a range, then we cannot have an nparts kwarg. Otherwise, we *must* have one.
            // NOTE: we cast everything to the const ref version of p_data_t when working with ranges. The conversion
            // is always possible and it allows us to work with input types with different cvref qualifications.
            if constexpr (is_range_v<p_data_cref_t>) {
                static_assert(!p.has(kwargs::nparts), "If the particle coordinates are provided as ranges, the "
                                                      "'nparts' keyword argument must not be provided.");
            } else {
                static_assert(p.has(kwargs::nparts), "If the particle coordinates are provided as iterators, the "
                                                     "'nparts' keyword argument must also be provided.");
            }

            // Detect the special case in which we can move data.
            constexpr bool move_data = gc_check_move_pdata(p, std::make_index_sequence<NDim>{});

            // A couple of helpers to fetch the begin/end of ranges. They accomplish the task
            // of automatically casting the input range to const ref, and do the usual ADL + using
            // standard customisation point dance.
            auto cref_begin = [](const auto &x) {
                using std::begin;
                return begin(x);
            };

            auto cref_end = [](const auto &x) {
                using std::end;
                return end(x);
            };

            // Determine the number of particles.
            const size_type N = [&p, cref_begin, cref_end]() {
                if constexpr (is_range_v<p_data_cref_t>) {
                    // If the particle data is represented by ranges, we will deduce
                    // the number of particles from the size of the ranges.
                    const auto candidate = boost::numeric_cast<size_type>(
                        std::distance(cref_begin(p(kwargs::coords<0>)), cref_end(p(kwargs::coords<0>))));
                    // Ensure all input ranges are of the same size.
                    if (rakau_unlikely(index_apply<NDim - 1u>([candidate, &p, cref_begin, cref_end](auto... I) {
                            return (
                                (boost::numeric_cast<size_type>(std::distance(cref_begin(p(kwargs::coords<I() + 1u>)),
                                                                              cref_end(p(kwargs::coords<I() + 1u>))))
                                 != candidate)
                                || ...);
                        }))) {
                        throw std::invalid_argument(
                            "The input ranges for the particle coordinates have inconsistent sizes");
                    }
                    const auto masses_size = boost::numeric_cast<size_type>(
                        std::distance(cref_begin(p(kwargs::masses)), cref_end(p(kwargs::masses))));
                    if (rakau_unlikely(masses_size != candidate)) {
                        throw std::invalid_argument("The size of the input range for the particle masses ("
                                                    + std::to_string(masses_size)
                                                    + ") is different from the size of "
                                                      "the input ranges for the particle coordinates ("
                                                    + std::to_string(candidate) + ")");
                    }
                    if constexpr (move_data) {
                        // When we can move the particle data N will be set to zero.
                        // NOTE: we still need to run the checks above to make sure
                        // the sizes of the input vectors are consistent.
                        return 0u;
                    } else {
                        return candidate;
                    }
                } else {
                    ignore(cref_begin, cref_end);
                    // If the particle data is represented by iterators, we need the number
                    // of particles to be explicitly specified.
                    return boost::numeric_cast<size_type>(p(kwargs::nparts));
                }
            }();

            // Create the particle data suitable for invoking the ctor implementation.
            auto p_data = [&p, cref_begin]() {
                if constexpr (move_data) {
                    ignore(cref_begin);
                    // When moving the particle data, move-create an array of f_vectors.
                    return index_apply<NDim>([&p](auto... I) {
                        return std::array{std::move(p(kwargs::coords<I()>))..., std::move(p(kwargs::masses))};
                    });
                } else if constexpr (is_range_v<p_data_cref_t>) {
                    // For ranges, extract and return the begin iterators.
                    return index_apply<NDim>([&p, cref_begin](auto... I) {
                        return std::array{cref_begin(p(kwargs::coords<I()>))..., cref_begin(p(kwargs::masses))};
                    });
                } else {
                    ignore(cref_begin);
                    // For iterators, just return them.
                    return index_apply<NDim>([&p](auto... I) {
                        return std::array{p(kwargs::coords<I()>)..., p(kwargs::masses)};
                    });
                }
            }();

            // Invoke the ctor implementation. Need to separate the case in which we can move in the
            // data, which requires the use of std::move().
            if constexpr (move_data) {
                construct_impl(box_size, box_size_deduced, std::move(p_data), N, max_leaf_n, ncrit);
            } else {
                construct_impl(box_size, box_size_deduced, p_data, N, max_leaf_n, ncrit);
            }

            // NOTE: perhaps we can fold this into construct_impl() eventually.
            rocm_init_state();
        }
    }
    // Copy ctor.
    tree(const tree &other)
        : m_box_size(other.m_box_size), m_box_size_deduced(other.m_box_size_deduced), m_max_leaf_n(other.m_max_leaf_n),
          m_ncrit(other.m_ncrit), m_parts(other.m_parts), m_codes(other.m_codes), m_perm(other.m_perm),
          m_last_perm(other.m_last_perm), m_inv_perm(other.m_inv_perm), m_tree(other.m_tree),
          m_crit_nodes(other.m_crit_nodes)
    {
        // We made deep copies from other, setup the views.
        rocm_init_state();
    }
    // Move ctor.
    tree(tree &&other) noexcept
        : m_box_size(other.m_box_size), m_box_size_deduced(other.m_box_size_deduced), m_max_leaf_n(other.m_max_leaf_n),
          m_ncrit(other.m_ncrit), m_parts(std::move(other.m_parts)), m_codes(std::move(other.m_codes)),
          m_perm(std::move(other.m_perm)), m_last_perm(std::move(other.m_last_perm)),
          m_inv_perm(std::move(other.m_inv_perm)), m_tree(std::move(other.m_tree)),
          m_crit_nodes(std::move(other.m_crit_nodes))
    {
        // Make sure other is left in a known state, otherwise we might
        // have in principle assertions failures in the destructor of other
        // in debug mode.
        // NOTE: it is not clear if we can rely on std::vector's move ctor
        // to clear() the moved-from object. The page on cppreference says
        // the moved-from vector is guaranteed to be empty(), but I was not able
        // to confirm this independently. So for now let's keep custom
        // implementations of move semantics until this is clarified.
        other.clear();

        // Setup the ROCm views.
        // NOTE: with other.clear() above we ensured the ROCm state of other
        // is reset to a def-cted state.
        rocm_init_state();
    }
    tree &operator=(const tree &other)
    {
        try {
            if (this != &other) {
                // Destroy the current views before doing anything.
                rocm_reset_state();

                m_box_size = other.m_box_size;
                m_box_size_deduced = other.m_box_size_deduced;
                m_max_leaf_n = other.m_max_leaf_n;
                m_ncrit = other.m_ncrit;
                m_parts = other.m_parts;
                m_codes = other.m_codes;
                m_perm = other.m_perm;
                m_last_perm = other.m_last_perm;
                m_inv_perm = other.m_inv_perm;
                m_tree = other.m_tree;
                m_crit_nodes = other.m_crit_nodes;

                // Re-init the views.
                rocm_init_state();
            }
            return *this;
        } catch (...) {
            // NOTE: if we triggered an exception, this might now be
            // in an inconsistent state. Call clear()
            // to reset to a consistent state before re-throwing.
            // NOTE: we will end up calling rocm_reset_state()
            // twice, once above and once now in the clear() method.
            // This is ok.
            clear();
            throw;
        }
    }
    tree &operator=(tree &&other) noexcept
    {
        if (this != &other) {
            // Destroy the current views before doing anything.
            rocm_reset_state();

            m_box_size = other.m_box_size;
            m_box_size_deduced = other.m_box_size_deduced;
            m_max_leaf_n = other.m_max_leaf_n;
            m_ncrit = other.m_ncrit;
            m_parts = std::move(other.m_parts);
            m_codes = std::move(other.m_codes);
            m_perm = std::move(other.m_perm);
            m_last_perm = std::move(other.m_last_perm);
            m_inv_perm = std::move(other.m_inv_perm);
            m_tree = std::move(other.m_tree);
            m_crit_nodes = std::move(other.m_crit_nodes);
            // Make sure other is left in an empty state, otherwise we might
            // have in principle assertion failures in the destructor of other
            // in debug mode.
            other.clear();

            // Re-init the views.
            rocm_init_state();
        }
        return *this;
    }
    ~tree()
    {
        // NOTE: regarding the ROCm views: the C++ standard guarantees
        // that the members of a structure are destroyed in inverse
        // order wrt the order of declaration, so, as long as m_rocm
        // is the last member, it will be destroyed before any other member.
        // We just need to be careful that in the debug checks we don't end
        // up pre-destroying data to which we have an active view.
#if !defined(NDEBUG)
        // Run various debug checks.
        for (std::size_t j = 0; j < NDim; ++j) {
            // All particle data vectors have the same size.
            assert(m_parts[NDim].size() == m_parts[j].size());
        }
        // Same number of particles and codes.
        assert(m_parts[0].size() == m_codes.size());
        // Codes are sorted.
        assert(std::is_sorted(m_codes.begin(), m_codes.end()));
        // The size of m_perm, m_last_perm and m_inv_perm is the number of particles.
        assert(m_parts[0].size() == m_perm.size());
        assert(m_parts[0].size() == m_last_perm.size());
        assert(m_parts[0].size() == m_inv_perm.size());
        // All coordinates must fit in the box, and they need to correspond
        // to the correct Morton code.
        std::array<UInt, NDim> tmp_dcoord;
        morton_encoder<NDim, UInt> me;
        // Compute the inverse of the box size for discretisation.
        const auto inv_box_size = F(1) / m_box_size;
        for (size_type i = 0; i < m_parts[NDim].size(); ++i) {
            for (std::size_t j = 0; j < NDim; ++j) {
                assert(m_parts[j][i] < m_box_size / F(2));
                assert(m_parts[j][i] >= -m_box_size / F(2));
            }
            disc_coords(tmp_dcoord, i, inv_box_size);
            assert(m_codes[i] == me(tmp_dcoord.data()));
        }
        // m_inv_perm and m_perm are consistent with each other.
        for (decltype(m_perm.size()) i = 0; i < m_perm.size(); ++i) {
            assert(m_perm[i] < m_inv_perm.size());
            assert(m_inv_perm[m_perm[i]] == i);
        }
        // m_perm does not contain duplicates.
        std::sort(m_perm.begin(), m_perm.end());
        assert(std::unique(m_perm.begin(), m_perm.end()) == m_perm.end());
        // m_last_perm does not contain duplicates.
        std::sort(m_last_perm.begin(), m_last_perm.end());
        assert(std::unique(m_last_perm.begin(), m_last_perm.end()) == m_last_perm.end());
        // Check min/max as well.
        if (m_parts[0].size()) {
            assert(m_last_perm[0] == 0u);
            assert(m_last_perm.back() == m_parts[0].size() - 1u);
        }
#endif
    }
    // Reset the state of the tree to a known one, i.e., a def-cted tree.
    void clear() noexcept
    {
        // First destroy the views.
        rocm_reset_state();

        m_box_size = F(0);
        m_box_size_deduced = false;
        m_max_leaf_n = default_max_leaf_n;
        m_ncrit = default_ncrit;
        for (auto &p : m_parts) {
            p.clear();
        }
        m_codes.clear();
        m_perm.clear();
        m_last_perm.clear();
        m_inv_perm.clear();
        m_tree.clear();
        m_crit_nodes.clear();

        // Re-init the views with the new (empty) data.
        rocm_init_state();
    }
    // Tree pretty printing. Will print up to max_nodes, or all the nodes if max_nodes is zero.
    std::ostream &pprint(std::ostream &os, size_type max_nodes = 0) const
    {
        // NOTE: sanity check for the use of UInt in std::bitset.
        static_assert(unsigned(std::numeric_limits<UInt>::digits) <= std::numeric_limits<std::size_t>::max());
        const auto n_nodes = m_tree.size();
        os << "Box size                 : " << m_box_size << (m_box_size_deduced ? " (deduced)" : "") << '\n';
        os << "Total number of particles: " << m_codes.size() << '\n';
        os << "Total number of nodes    : " << n_nodes << "\n\n";
        if (!n_nodes) {
            // Exit early if there are no nodes.
            return os;
        }
        if (max_nodes && max_nodes < n_nodes) {
            // We have a limit and the limit is smaller than the number
            // of nodes. We will be printing only some of the nodes.
            os << "First " << max_nodes << " nodes:\n";
        } else {
            // Either we don't have a limit, or the limit is equal to or larger
            // than the number of nodes. We will be printing all nodes.
            os << "Nodes:\n";
        }
        // Init the number of nodes printed so far.
        size_type n_printed = 0;
        for (const auto &node : m_tree) {
            // Print the node.
            os << std::bitset<std::numeric_limits<UInt>::digits>(node.code) << '|' << node.begin << ',' << node.end
               << ',' << node.n_children << "|" << node.props[NDim] << "|[";
            for (std::size_t j = 0; j < NDim; ++j) {
                os << node.props[j];
                if (j < NDim - 1u) {
                    os << ", ";
                }
            }
            os << "]\n";
            // Increase the printed nodes counter and check against max_nodes.
            // NOTE: if max_nodes is zero, this condition will never be true, so we will end
            // up printing all the nodes.
            if (++n_printed == max_nodes) {
                // We have a limit for the max number of printed nodes, and we hit it. Break out.
                break;
            }
        }
        if (n_printed < n_nodes) {
            // We have not printed all the nodes in the tree. Add an ellipsis.
            os << "...\n";
        }
        return os;
    }
    friend std::ostream &operator<<(std::ostream &os, const tree &t)
    {
        // Hard code to 20 max nodes for the streaming operator.
        return t.pprint(os, 20);
    }

private:
    // Helpers to compute how many vectors we will need to store temporary
    // data during the MAC check.
    // Q == 0 -> accelerations only, NDim + 1 vectors (temporary diffs + 1/dist3)
    // Q == 1 -> potentials only, 1 vector (1/dist)
    // Q == 2 -> accs + pots, NDim + 2u vectors (temporary diffs + 1/dist3 + 1/dist)
    template <unsigned Q>
    static constexpr std::size_t compute_nvecs_tmp()
    {
        static_assert(Q <= 2u);
        return static_cast<std::size_t>(Q == 0u ? NDim + 1u : (Q == 1u ? 1u : NDim + 2u));
    }
    template <unsigned Q>
    static constexpr std::size_t nvecs_tmp = compute_nvecs_tmp<Q>();
    // Storage for temporary data computed during the MAC check (which will be re-used
    // by another function).
    template <unsigned Q>
    static auto &acc_pot_tmp_vecs()
    {
        static thread_local std::array<f_vector<F>, nvecs_tmp<Q>> tmp_vecs;
        return tmp_vecs;
    }
    // Helpers to compute how many vectors we will need to store the results
    // of the computation of the accelerations/potentials.
    // Q == 0 -> accelerations only, NDim vectors
    // Q == 1 -> potentials only, 1 vector
    // Q == 2 -> accs + pots, NDim + 1 vectors
    template <unsigned Q>
    static constexpr std::size_t nvecs_res = tree_nvecs_res<Q, NDim>;
    // Temporary storage to accumulate the accelerations/potentials induced on the
    // particles of a critical node. Data in here will be copied to
    // the output arrays after the accelerations/potentials from all the other
    // particles/nodes in the domain have been computed.
    template <unsigned Q>
    static auto &acc_pot_tmp_res()
    {
        static thread_local std::array<f_vector<F>, nvecs_res<Q>> tmp_res;
        return tmp_res;
    }
    // Temporary vectors to store the data of a target node during traversal.
    static auto &tgt_tmp_data()
    {
        static thread_local std::array<f_vector<F>, NDim + 1u> tmp_tgt;
        return tmp_tgt;
    }
    // Compute the element-wise accelerations on the batch of particles at xvec1, yvec1, zvec1 by the
    // particles at xvec2, yvec2, zvec2 with masses mvec2, and add the result into res_x_vec, res_y_vec,
    // res_z_vec. eps2_vec is the square of the softening length.
    template <typename B>
    static void batch_batch_3d_accs(B &res_x_vec, B &res_y_vec, B &res_z_vec, B xvec1, B yvec1, B zvec1, B xvec2,
                                    B yvec2, B zvec2, B mvec2, B eps2_vec)
    {
        const B diff_x = xvec2 - xvec1, diff_y = yvec2 - yvec1, diff_z = zvec2 - zvec1,
                dist2 = diff_x * diff_x + diff_y * diff_y + xsimd_fma(diff_z, diff_z, eps2_vec);
        B m2_dist3;
        if constexpr (use_fast_inv_sqrt<B>) {
            m2_dist3 = mvec2 * inv_sqrt_3(dist2);
        } else {
            const B dist = xsimd_sqrt(dist2);
            const B dist3 = dist * dist2;
            m2_dist3 = mvec2 / dist3;
        }
        res_x_vec = xsimd_fma(diff_x, m2_dist3, res_x_vec);
        res_y_vec = xsimd_fma(diff_y, m2_dist3, res_y_vec);
        res_z_vec = xsimd_fma(diff_z, m2_dist3, res_z_vec);
    }
    // Compute the element-wise mutual potential for 2 sets of particles at the specified coordinates and
    // with the specified masses. eps2_vec is the square of the softening length. The return value
    // is the negated mutual potential (that is, m1 * m2 / dist).
    template <typename B>
    static B batch_batch_3d_pots(B xvec1, B yvec1, B zvec1, B mvec1, B xvec2, B yvec2, B zvec2, B mvec2, B eps2_vec)
    {
        const B diff_x = xvec2 - xvec1, diff_y = yvec2 - yvec1, diff_z = zvec2 - zvec1,
                dist2 = diff_x * diff_x + diff_y * diff_y + xsimd_fma(diff_z, diff_z, eps2_vec);
        B m1_dist;
        if constexpr (use_fast_inv_sqrt<B>) {
            m1_dist = mvec1 * inv_sqrt(dist2);
        } else {
            m1_dist = mvec1 / xsimd_sqrt(dist2);
        }
        return m1_dist * mvec2;
    }
    // A combination of the 2 functions above, computing both accelerations and potentials between 2 batches.
    // For both the accs and pots, the results are accumulated into the return values.
    template <typename B>
    static void batch_batch_3d_accs_pots(B &res_x_vec, B &res_y_vec, B &res_z_vec, B &res_pot_vec, B xvec1, B yvec1,
                                         B zvec1, B mvec1, B xvec2, B yvec2, B zvec2, B mvec2, B eps2_vec)
    {
        const B diff_x = xvec2 - xvec1, diff_y = yvec2 - yvec1, diff_z = zvec2 - zvec1,
                dist2 = diff_x * diff_x + diff_y * diff_y + xsimd_fma(diff_z, diff_z, eps2_vec);
        B m2_dist, m2_dist3;
        if constexpr (use_fast_inv_sqrt<B>) {
            const auto tmp = inv_sqrt(dist2), tmp3 = tmp * tmp * tmp;
            m2_dist = mvec2 * tmp;
            m2_dist3 = mvec2 * tmp3;
        } else {
            // NOTE: as in the self interaction function and in the leaf-target interaction function,
            // we should check if it is worthwhile to reduce the number of divisions here.
            const auto dist = xsimd_sqrt(dist2), dist3 = dist2 * dist;
            m2_dist = mvec2 / dist;
            m2_dist3 = mvec2 / dist3;
        }
        // Write out the results.
        res_x_vec = xsimd_fma(diff_x, m2_dist3, res_x_vec);
        res_y_vec = xsimd_fma(diff_y, m2_dist3, res_y_vec);
        res_z_vec = xsimd_fma(diff_z, m2_dist3, res_z_vec);
        // NOTE: need a negated FMA for the potential.
        res_pot_vec = xsimd_fnma(mvec1, m2_dist, res_pot_vec);
    }
    // Function to compute the self-interactions within a target node. eps2 is the square of the softening length,
    // tgt_size is the number of particles in the target node, p_ptrs pointers to the target particles'
    // coordinates/masses, res_ptrs pointers to the output arrays. Q indicates which quantities will be computed
    // (accs, potentials, or both).
    template <unsigned Q>
    void tree_self_interactions(F eps2, size_type tgt_size, const std::array<const F *, NDim + 1u> &p_ptrs,
                                const std::array<F *, nvecs_res<Q>> &res_ptrs) const
    {
        if constexpr (simd_enabled && NDim == 3u) {
            // xsimd batch type.
            using batch_type = xsimd::simd_type<F>;
            // Size of batch_type.
            constexpr auto batch_size = batch_type::size;
            // Shortcuts to the node coordinates/masses.
            const auto [x_ptr, y_ptr, z_ptr, m_ptr] = p_ptrs;
            // Softening length, vector version.
            const batch_type eps2_vec(eps2);
            if constexpr (Q == 0u) {
                // Q == 0, accelerations only.
                //
                // Shortcuts to the result vectors.
                const auto [res_x, res_y, res_z] = res_ptrs;
                for (size_type i1 = 0; i1 < tgt_size; i1 += batch_size) {
                    // Load the first batch of particles.
                    const auto xvec1 = batch_type(x_ptr + i1, xsimd::aligned_mode{}),
                               yvec1 = batch_type(y_ptr + i1, xsimd::aligned_mode{}),
                               zvec1 = batch_type(z_ptr + i1, xsimd::aligned_mode{}),
                               mvec1 = batch_type(m_ptr + i1, xsimd::aligned_mode{});
                    // Init the accumulators for the accelerations on the first batch of particles.
                    batch_type res_x_vec1(F(0)), res_y_vec1(F(0)), res_z_vec1(F(0));
                    // Now we iterate over the node particles starting 1 position past i1 (to avoid self interactions).
                    // This is the classical n body inner loop.
                    for (size_type i2 = i1 + 1u; i2 < tgt_size; ++i2) {
                        // Load the second batch of particles.
                        const auto xvec2 = batch_type(x_ptr + i2, xsimd::unaligned_mode{}),
                                   yvec2 = batch_type(y_ptr + i2, xsimd::unaligned_mode{}),
                                   zvec2 = batch_type(z_ptr + i2, xsimd::unaligned_mode{}),
                                   mvec2 = batch_type(m_ptr + i2, xsimd::unaligned_mode{});
                        // NOTE: now we are going to do a slight repetition of batch_batch_3d_accs(), with the goal
                        // of avoiding doing extra needless computations.
                        // Compute the relative positions of 2 wrt 1, and the distance square.
                        const auto diff_x = xvec2 - xvec1, diff_y = yvec2 - yvec1, diff_z = zvec2 - zvec1,
                                   dist2 = diff_x * diff_x + diff_y * diff_y + xsimd_fma(diff_z, diff_z, eps2_vec);
                        // Compute m1/dist3 and m2/dist3.
                        batch_type m1_dist3, m2_dist3;
                        if constexpr (use_fast_inv_sqrt<batch_type>) {
                            const auto tmp = inv_sqrt_3(dist2);
                            m1_dist3 = mvec1 * tmp;
                            m2_dist3 = mvec2 * tmp;
                        } else {
                            // NOTE: here it might be beneficial to compute 1/sqrt()
                            // and get rid of a division, paying instead a couple of extra
                            // multiplications. To be benchmarked.
                            const auto dist = xsimd_sqrt(dist2);
                            const auto dist3 = dist * dist2;
                            m1_dist3 = mvec1 / dist3;
                            m2_dist3 = mvec2 / dist3;
                        }
                        // Add to the accumulators for 1 the accelerations due to the batch 2.
                        res_x_vec1 = xsimd_fma(diff_x, m2_dist3, res_x_vec1);
                        res_y_vec1 = xsimd_fma(diff_y, m2_dist3, res_y_vec1);
                        res_z_vec1 = xsimd_fma(diff_z, m2_dist3, res_z_vec1);
                        // Add *directly into the result buffer* the acceleration on 2 due to 1.
                        xsimd_fnma(diff_x, m1_dist3, batch_type(res_x + i2, xsimd::unaligned_mode{}))
                            .store_unaligned(res_x + i2);
                        xsimd_fnma(diff_y, m1_dist3, batch_type(res_y + i2, xsimd::unaligned_mode{}))
                            .store_unaligned(res_y + i2);
                        xsimd_fnma(diff_z, m1_dist3, batch_type(res_z + i2, xsimd::unaligned_mode{}))
                            .store_unaligned(res_z + i2);
                    }
                    // Add the accumulated acceleration on 1 to the values already in the result buffer.
                    (batch_type(res_x + i1, xsimd::aligned_mode{}) + res_x_vec1).store_aligned(res_x + i1);
                    (batch_type(res_y + i1, xsimd::aligned_mode{}) + res_y_vec1).store_aligned(res_y + i1);
                    (batch_type(res_z + i1, xsimd::aligned_mode{}) + res_z_vec1).store_aligned(res_z + i1);
                }
            } else if constexpr (Q == 1u) {
                // Q == 1, potentials only.
                //
                // Shortcut to the result vector.
                const auto res = res_ptrs[0];
                for (size_type i1 = 0; i1 < tgt_size; i1 += batch_size) {
                    // Load the first batch of particles.
                    const auto xvec1 = batch_type(x_ptr + i1, xsimd::aligned_mode{}),
                               yvec1 = batch_type(y_ptr + i1, xsimd::aligned_mode{}),
                               zvec1 = batch_type(z_ptr + i1, xsimd::aligned_mode{}),
                               mvec1 = batch_type(m_ptr + i1, xsimd::aligned_mode{});
                    // Init the accumulator for the potential on the first batch of particles.
                    batch_type res_vec(F(0));
                    // Now we iterate over the node particles starting 1 position past i1 (to avoid self interactions).
                    // This is the classical n body inner loop.
                    for (size_type i2 = i1 + 1u; i2 < tgt_size; ++i2) {
                        // Load the second batch of particles.
                        const auto xvec2 = batch_type(x_ptr + i2, xsimd::unaligned_mode{}),
                                   yvec2 = batch_type(y_ptr + i2, xsimd::unaligned_mode{}),
                                   zvec2 = batch_type(z_ptr + i2, xsimd::unaligned_mode{}),
                                   mvec2 = batch_type(m_ptr + i2, xsimd::unaligned_mode{});
                        // NOTE: now we are going to do a slight repetition of batch_batch_3d_pots(), with the goal
                        // of avoiding doing extra needless computations.
                        // Compute the relative positions of 2 wrt 1, and the distance square.
                        const auto diff_x = xvec2 - xvec1, diff_y = yvec2 - yvec1, diff_z = zvec2 - zvec1,
                                   dist2 = diff_x * diff_x + diff_y * diff_y + xsimd_fma(diff_z, diff_z, eps2_vec);
                        // Compute m1/dist.
                        batch_type m1_dist;
                        if constexpr (use_fast_inv_sqrt<batch_type>) {
                            m1_dist = mvec1 * inv_sqrt(dist2);
                        } else {
                            m1_dist = mvec1 / xsimd_sqrt(dist2);
                        }
                        // Compute the mutual (negated) potential between 1 and 2.
                        const auto mut_pot = m1_dist * mvec2;
                        // Subtract it from the acccumulator for 1.
                        res_vec -= mut_pot;
                        // Subtract *directly from the result buffer* the mutual negated potential for 2.
                        (batch_type(res + i2, xsimd::unaligned_mode{}) - mut_pot).store_unaligned(res + i2);
                    }
                    // Add the accumulated potentials on 1 from the values already in the result buffer.
                    // NOTE: we are doing an add here because we already built res_vec with repeated
                    // subtractions, thus generating a negative value.
                    (batch_type(res + i1, xsimd::aligned_mode{}) + res_vec).store_aligned(res + i1);
                }
            } else {
                // Q == 2, accelerations and potentials.
                //
                // Shortcuts to the result vectors.
                const auto [res_x, res_y, res_z, res_pot] = res_ptrs;
                for (size_type i1 = 0; i1 < tgt_size; i1 += batch_size) {
                    // Load the first batch of particles.
                    const auto xvec1 = batch_type(x_ptr + i1, xsimd::aligned_mode{}),
                               yvec1 = batch_type(y_ptr + i1, xsimd::aligned_mode{}),
                               zvec1 = batch_type(z_ptr + i1, xsimd::aligned_mode{}),
                               mvec1 = batch_type(m_ptr + i1, xsimd::aligned_mode{});
                    // Init the accumulators for the accelerations/potentials on the first batch of particles.
                    batch_type res_x_vec1(F(0)), res_y_vec1(F(0)), res_z_vec1(F(0)), res_pot_vec(F(0));
                    // Now we iterate over the node particles starting 1 position past i1 (to avoid self interactions).
                    // This is the classical n body inner loop.
                    for (size_type i2 = i1 + 1u; i2 < tgt_size; ++i2) {
                        // Load the second batch of particles.
                        const auto xvec2 = batch_type(x_ptr + i2, xsimd::unaligned_mode{}),
                                   yvec2 = batch_type(y_ptr + i2, xsimd::unaligned_mode{}),
                                   zvec2 = batch_type(z_ptr + i2, xsimd::unaligned_mode{}),
                                   mvec2 = batch_type(m_ptr + i2, xsimd::unaligned_mode{});
                        // NOTE: now we are going to do a slight repetition of batch_batch_3d_accs_pots(), with the goal
                        // of avoiding doing extra needless computations.
                        // Compute the relative positions of 2 wrt 1, and the distance square.
                        const auto diff_x = xvec2 - xvec1, diff_y = yvec2 - yvec1, diff_z = zvec2 - zvec1,
                                   dist2 = diff_x * diff_x + diff_y * diff_y + xsimd_fma(diff_z, diff_z, eps2_vec);
                        // Compute m1/dist, m1/dist3 and m2/dist3.
                        batch_type m1_dist, m1_dist3, m2_dist3;
                        if constexpr (use_fast_inv_sqrt<batch_type>) {
                            const auto tmp = inv_sqrt(dist2);
                            m1_dist = mvec1 * tmp;
                            const auto tmp3 = tmp * tmp * tmp;
                            m1_dist3 = mvec1 * tmp3;
                            m2_dist3 = mvec2 * tmp3;
                        } else {
                            // NOTE: as hinted above in the Q == 0 case, perhaps we can avoid
                            // some of these divisions.
                            const auto dist = xsimd_sqrt(dist2);
                            m1_dist = mvec1 / dist;
                            const auto dist3 = dist * dist2;
                            m1_dist3 = mvec1 / dist3;
                            m2_dist3 = mvec2 / dist3;
                        }
                        // Compute the mutual (negated) potential between 1 and 2.
                        const auto mut_pot = m1_dist * mvec2;
                        // Add to the accumulators for 1 the accelerations due to the batch 2,
                        // and subtract the mutual negated potential from the acccumulator for 1.
                        res_x_vec1 = xsimd_fma(diff_x, m2_dist3, res_x_vec1);
                        res_y_vec1 = xsimd_fma(diff_y, m2_dist3, res_y_vec1);
                        res_z_vec1 = xsimd_fma(diff_z, m2_dist3, res_z_vec1);
                        res_pot_vec -= mut_pot;
                        // Add *directly into the result buffer* the acceleration on 2 due to 1,
                        // and subtract the negated potential.
                        xsimd_fnma(diff_x, m1_dist3, batch_type(res_x + i2, xsimd::unaligned_mode{}))
                            .store_unaligned(res_x + i2);
                        xsimd_fnma(diff_y, m1_dist3, batch_type(res_y + i2, xsimd::unaligned_mode{}))
                            .store_unaligned(res_y + i2);
                        xsimd_fnma(diff_z, m1_dist3, batch_type(res_z + i2, xsimd::unaligned_mode{}))
                            .store_unaligned(res_z + i2);
                        (batch_type(res_pot + i2, xsimd::unaligned_mode{}) - mut_pot).store_unaligned(res_pot + i2);
                    }
                    // Add the accumulated accelerations/potentials on 1 to the values already in the result buffer.
                    (batch_type(res_x + i1, xsimd::aligned_mode{}) + res_x_vec1).store_aligned(res_x + i1);
                    (batch_type(res_y + i1, xsimd::aligned_mode{}) + res_y_vec1).store_aligned(res_y + i1);
                    (batch_type(res_z + i1, xsimd::aligned_mode{}) + res_z_vec1).store_aligned(res_z + i1);
                    // NOTE: the accumulated potential is added because it was constructed as a negative quantity.
                    (batch_type(res_pot + i1, xsimd::aligned_mode{}) + res_pot_vec).store_aligned(res_pot + i1);
                }
            }
        } else {
            // Pointer to the masses.
            const auto m_ptr = p_ptrs[NDim];
            // Temporary vectors to be used in the loops below.
            std::array<F, NDim> diffs, pos1;
            for (size_type i1 = 0; i1 < tgt_size; ++i1) {
                // Load the coords of the current particle.
                for (std::size_t j = 0; j < NDim; ++j) {
                    pos1[j] = p_ptrs[j][i1];
                }
                // Load the mass of the current particle.
                const auto m1 = m_ptr[i1];
                // The acceleration/potential vector for the current particle
                // (inited to zero).
                std::array<F, nvecs_res<Q>> a1{};
                for (size_type i2 = i1 + 1u; i2 < tgt_size; ++i2) {
                    // Determine dist2, dist and dist3.
                    F dist2(eps2);
                    for (std::size_t j = 0; j < NDim; ++j) {
                        diffs[j] = p_ptrs[j][i2] - pos1[j];
                        dist2 = fma_wrap(diffs[j], diffs[j], dist2);
                    }
                    const auto dist = std::sqrt(dist2), m2 = m_ptr[i2];
                    if constexpr (Q == 0u || Q == 2u) {
                        // Q == 0 or 2: accelerations are requested.
                        const auto dist3 = dist2 * dist, m2_dist3 = m2 / dist3, m1_dist3 = m1 / dist3;
                        // Accumulate the accelerations, both in the local
                        // accumulator for the current particle and in the global
                        // acc vector for the opposite acceleration.
                        for (std::size_t j = 0; j < NDim; ++j) {
                            a1[j] = fma_wrap(m2_dist3, diffs[j], a1[j]);
                            // NOTE: this is a fused negated multiply-add.
                            res_ptrs[j][i2] = fma_wrap(m1_dist3, -diffs[j], res_ptrs[j][i2]);
                        }
                    }
                    if constexpr (Q == 1u || Q == 2u) {
                        // Q == 1 or 2: potentials are requested.
                        // Establish the index of the potential in the result array:
                        // 0 if only the potentials are requested, NDim otherwise.
                        constexpr auto pot_idx = static_cast<std::size_t>(Q == 1u ? 0u : NDim);
                        // Compute the negated mutual potential.
                        const auto mut_pot = m1 / dist * m2;
                        // Subtract mut_pot from the accumulator for the current particle and from
                        // the total potential of particle i2.
                        a1[pot_idx] -= mut_pot;
                        res_ptrs[pot_idx][i2] -= mut_pot;
                    }
                }
                // Update the acceleration/potential on the first particle
                // in the temporary storage.
                if constexpr (Q == 0u || Q == 2u) {
                    for (std::size_t j = 0; j < NDim; ++j) {
                        res_ptrs[j][i1] += a1[j];
                    }
                }
                if constexpr (Q == 1u || Q == 2u) {
                    constexpr auto pot_idx = static_cast<std::size_t>(Q == 1u ? 0u : NDim);
                    // NOTE: addition, because the value in a1[pot_idx] was already built
                    // as a negative quantity.
                    res_ptrs[pot_idx][i1] += a1[pot_idx];
                }
            }
        }
    }
    // Function to compute the accelerations/potentials on a target node by all the particles of a leaf source node.
    // eps2 is the square of the softening length, src_idx is the index, in the tree structure, of the leaf node,
    // tgt_size the number of particles in the target node, p_ptrs pointers to the target particles' coordinates/masses,
    // res_ptrs pointers to the output arrays. Q indicates which quantities will be computed (accs, potentials, or
    // both).
    template <unsigned Q>
    void tree_acc_pot_leaf(F eps2, size_type src_idx, size_type tgt_size,
                           const std::array<const F *, NDim + 1u> &p_ptrs,
                           const std::array<F *, nvecs_res<Q>> &res_ptrs) const
    {
        // Get a reference to the source node.
        const auto &src_node = m_tree[src_idx];
        // Establish the range of the source node.
        const auto src_begin = src_node.begin, src_end = src_node.end;
        if constexpr (simd_enabled && NDim == 3u) {
            // The SIMD-accelerated version.
            using batch_type = xsimd::simd_type<F>;
            constexpr auto batch_size = batch_type::size;
            // The number of particles in the source node.
            const auto src_size = static_cast<size_type>(src_end - src_begin);
            // Vector version of eps2.
            const batch_type eps2_vec(eps2);
            // Pointers to the target node data.
            const auto [x_ptr1, y_ptr1, z_ptr1, m_ptr1] = p_ptrs;
            // Pointers to the source node data.
            const auto x_ptr2 = m_parts[0].data() + src_begin, y_ptr2 = m_parts[1].data() + src_begin,
                       z_ptr2 = m_parts[2].data() + src_begin, m_ptr2 = m_parts[3].data() + src_begin;
            if constexpr (Q == 0u) {
                // Q == 0, accelerations only.
                //
                // Pointers to the result data.
                const auto [res_x, res_y, res_z] = res_ptrs;
                for (size_type i = 0; i < tgt_size; i += batch_size) {
                    // Load the current batch of target data.
                    const auto xvec1 = batch_type(x_ptr1 + i, xsimd::aligned_mode{}),
                               yvec1 = batch_type(y_ptr1 + i, xsimd::aligned_mode{}),
                               zvec1 = batch_type(z_ptr1 + i, xsimd::aligned_mode{});
                    // Init the batches for computing the accelerations, loading the
                    // accumulated acceleration for the current batch.
                    auto res_x_vec = batch_type(res_x + i, xsimd::aligned_mode{}),
                         res_y_vec = batch_type(res_y + i, xsimd::aligned_mode{}),
                         res_z_vec = batch_type(res_z + i, xsimd::aligned_mode{});
                    for (size_type j = 0; j < src_size; ++j) {
                        // Compute the interaction with the source particle.
                        batch_batch_3d_accs(res_x_vec, res_y_vec, res_z_vec, xvec1, yvec1, zvec1, batch_type(x_ptr2[j]),
                                            batch_type(y_ptr2[j]), batch_type(z_ptr2[j]), batch_type(m_ptr2[j]),
                                            eps2_vec);
                    }
                    // Store the updated accelerations in the temporary vectors.
                    res_x_vec.store_aligned(res_x + i);
                    res_y_vec.store_aligned(res_y + i);
                    res_z_vec.store_aligned(res_z + i);
                }
            } else if constexpr (Q == 1u) {
                // Q == 1, potentials only.
                //
                // Pointer to the result data.
                const auto res = res_ptrs[0];
                for (size_type i = 0; i < tgt_size; i += batch_size) {
                    // Load the current batch of target data.
                    const auto xvec1 = batch_type(x_ptr1 + i, xsimd::aligned_mode{}),
                               yvec1 = batch_type(y_ptr1 + i, xsimd::aligned_mode{}),
                               zvec1 = batch_type(z_ptr1 + i, xsimd::aligned_mode{}),
                               mvec1 = batch_type(m_ptr1 + i, xsimd::aligned_mode{});
                    // Init the batch for computing the potentials, loading the
                    // accumulated potentials for the current batch.
                    auto res_vec = batch_type(res + i, xsimd::aligned_mode{});
                    for (size_type j = 0; j < src_size; ++j) {
                        // Compute the interaction with the source particle,
                        // and subtract the obtained potentials from the current
                        // accumulated value.
                        // NOTE: need a subtraction because batch_batch_3d_pots() returns
                        // the negated potential.
                        res_vec -= batch_batch_3d_pots(xvec1, yvec1, zvec1, mvec1, batch_type(x_ptr2[j]),
                                                       batch_type(y_ptr2[j]), batch_type(z_ptr2[j]),
                                                       batch_type(m_ptr2[j]), eps2_vec);
                    }
                    // Store the updated potentials in the temporary vector.
                    res_vec.store_aligned(res + i);
                }
            } else {
                // Q == 2, accelerations and potentials.
                //
                // Pointers to the result data.
                const auto [res_x, res_y, res_z, res_pot] = res_ptrs;
                for (size_type i = 0; i < tgt_size; i += batch_size) {
                    // Load the current batch of target data.
                    const auto xvec1 = batch_type(x_ptr1 + i, xsimd::aligned_mode{}),
                               yvec1 = batch_type(y_ptr1 + i, xsimd::aligned_mode{}),
                               zvec1 = batch_type(z_ptr1 + i, xsimd::aligned_mode{}),
                               mvec1 = batch_type(m_ptr1 + i, xsimd::aligned_mode{});
                    // Init the batches for computing the accelerations and the potentials, loading the
                    // accumulated values for the current batch.
                    auto res_x_vec = batch_type(res_x + i, xsimd::aligned_mode{}),
                         res_y_vec = batch_type(res_y + i, xsimd::aligned_mode{}),
                         res_z_vec = batch_type(res_z + i, xsimd::aligned_mode{}),
                         res_pot_vec = batch_type(res_pot + i, xsimd::aligned_mode{});
                    for (size_type j = 0; j < src_size; ++j) {
                        // Compute the interaction with the source particle.
                        batch_batch_3d_accs_pots(res_x_vec, res_y_vec, res_z_vec, res_pot_vec, xvec1, yvec1, zvec1,
                                                 mvec1, batch_type(x_ptr2[j]), batch_type(y_ptr2[j]),
                                                 batch_type(z_ptr2[j]), batch_type(m_ptr2[j]), eps2_vec);
                    }
                    // Store the updated accelerations/potentials in the temporary vectors.
                    res_x_vec.store_aligned(res_x + i);
                    res_y_vec.store_aligned(res_y + i);
                    res_z_vec.store_aligned(res_z + i);
                    res_pot_vec.store_aligned(res_pot + i);
                }
            }
        } else {
            // Local variables for the scalar computation.
            std::array<F, NDim> pos1, diffs;
            for (size_type i1 = 0; i1 < tgt_size; ++i1) {
                // Load the coordinates of the current particle
                // in the target node.
                for (std::size_t j = 0; j < NDim; ++j) {
                    pos1[j] = p_ptrs[j][i1];
                }
                // Load the target mass, but only if we are interested in the potentials.
                [[maybe_unused]] F m1;
                if constexpr (Q == 1u || Q == 2u) {
                    m1 = p_ptrs[NDim][i1];
                }
                // Iterate over the particles in the src node.
                for (size_type i2 = src_begin; i2 < src_end; ++i2) {
                    F dist2(eps2);
                    for (std::size_t j = 0; j < NDim; ++j) {
                        diffs[j] = m_parts[j][i2] - pos1[j];
                        dist2 = fma_wrap(diffs[j], diffs[j], dist2);
                    }
                    const auto dist = std::sqrt(dist2), m2 = m_parts[NDim][i2];
                    if constexpr (Q == 0u || Q == 2u) {
                        // Q == 0 or 2: accelerations are requested.
                        const auto dist3 = dist * dist2, m_dist3 = m2 / dist3;
                        for (std::size_t j = 0; j < NDim; ++j) {
                            res_ptrs[j][i1] = fma_wrap(diffs[j], m_dist3, res_ptrs[j][i1]);
                        }
                    }
                    if constexpr (Q == 1u || Q == 2u) {
                        // Q == 1 or 2: potentials are requested.
                        // Establish the index of the potential in the result array:
                        // 0 if only the potentials are requested, NDim otherwise.
                        constexpr auto pot_idx = static_cast<std::size_t>(Q == 1u ? 0u : NDim);
                        res_ptrs[pot_idx][i1] = fma_wrap(-m1, m2 / dist, res_ptrs[pot_idx][i1]);
                    }
                }
            }
        }
    }
    // Function to compute the accelerations/potentials due to the COM of a source node onto a target node. src_idx is
    // the index, in the tree structure, of the source node, tgt_size the number of particles in the target node,
    // p_ptrs pointers to the target particles' coordinates/masses, tmp_ptrs are pointers to the temporary data filled
    // in by the tree_acc_pot_mac_check() function (which will be re-used by this function), res_ptrs pointers to the
    // output arrays. Q indicates which quantities will be computed (accs, potentials, or both).
    template <unsigned Q>
    void tree_acc_pot_src_com(size_type src_idx, size_type tgt_size, const std::array<const F *, NDim + 1u> &p_ptrs,
                              const std::array<F *, nvecs_tmp<Q>> &tmp_ptrs,
                              const std::array<F *, nvecs_res<Q>> &res_ptrs) const
    {
        // Load locally the mass of the source node.
        const auto m_src = m_tree[src_idx].props[NDim];
        if constexpr (simd_enabled && NDim == 3u) {
            using batch_type = xsimd::simd_type<F>;
            constexpr auto batch_size = batch_type::size;
            // Vector version of the source node mass.
            const batch_type m_src_vec(m_src);
            if constexpr (Q == 0u) {
                // Q == 0, accelerations only.
                //
                // Pointers to the temporary coordinate diffs and 1/dist3 values computed in the MAC check.
                const auto [tmp_x, tmp_y, tmp_z, tmp_dist3] = tmp_ptrs;
                // Pointers to the result arrays.
                const auto [res_x, res_y, res_z] = res_ptrs;
                for (size_type i = 0; i < tgt_size; i += batch_size) {
                    // Compute m_src/dist**3 and load the differences.
                    const auto m_src_dist3_vec = use_fast_inv_sqrt<batch_type>
                                                     ? m_src_vec * batch_type(tmp_dist3 + i, xsimd::aligned_mode{})
                                                     : m_src_vec / batch_type(tmp_dist3 + i, xsimd::aligned_mode{}),
                               xdiff = batch_type(tmp_x + i, xsimd::aligned_mode{}),
                               ydiff = batch_type(tmp_y + i, xsimd::aligned_mode{}),
                               zdiff = batch_type(tmp_z + i, xsimd::aligned_mode{});
                    // Compute and accumulate the accelerations.
                    xsimd_fma(xdiff, m_src_dist3_vec, batch_type(res_x + i, xsimd::aligned_mode{}))
                        .store_aligned(res_x + i);
                    xsimd_fma(ydiff, m_src_dist3_vec, batch_type(res_y + i, xsimd::aligned_mode{}))
                        .store_aligned(res_y + i);
                    xsimd_fma(zdiff, m_src_dist3_vec, batch_type(res_z + i, xsimd::aligned_mode{}))
                        .store_aligned(res_z + i);
                }
            } else if constexpr (Q == 1u) {
                // Q == 1, potentials only.
                //
                // Pointer to the temporary 1/dist values computed in the MAC check.
                const auto tmp_dist = tmp_ptrs[0];
                // Pointer to the target masses.
                const auto m_ptr = p_ptrs[3];
                // Pointer to the result array.
                const auto res = res_ptrs[0];
                for (size_type i = 0; i < tgt_size; i += batch_size) {
                    // Compute m_src/dist.
                    const auto m_src_dist_vec = use_fast_inv_sqrt<batch_type>
                                                    ? m_src_vec * batch_type(tmp_dist + i, xsimd::aligned_mode{})
                                                    : m_src_vec / batch_type(tmp_dist + i, xsimd::aligned_mode{});
                    // Compute and accumulate the potential.
                    xsimd_fnma(batch_type(m_ptr + i, xsimd::aligned_mode{}), m_src_dist_vec,
                               batch_type(res + i, xsimd::aligned_mode{}))
                        .store_aligned(res + i);
                }
            } else {
                // Q == 2, accelerations and potentials.
                //
                // Pointers to the temporary coordinate diffs, 1/dist3 and 1/dist values computed in the MAC check.
                const auto [tmp_x, tmp_y, tmp_z, tmp_dist3, tmp_dist] = tmp_ptrs;
                // Pointer to the target masses.
                const auto m_ptr = p_ptrs[3];
                // Pointers to the result arrays.
                const auto [res_x, res_y, res_z, res_pot] = res_ptrs;
                for (size_type i = 0; i < tgt_size; i += batch_size) {
                    // Compute m_src/dist**3, m_src/dist and load the differences.
                    const auto m_src_dist3_vec = use_fast_inv_sqrt<batch_type>
                                                     ? m_src_vec * batch_type(tmp_dist3 + i, xsimd::aligned_mode{})
                                                     : m_src_vec / batch_type(tmp_dist3 + i, xsimd::aligned_mode{}),
                               m_src_dist_vec = use_fast_inv_sqrt<batch_type>
                                                    ? m_src_vec * batch_type(tmp_dist + i, xsimd::aligned_mode{})
                                                    : m_src_vec / batch_type(tmp_dist + i, xsimd::aligned_mode{}),
                               xdiff = batch_type(tmp_x + i, xsimd::aligned_mode{}),
                               ydiff = batch_type(tmp_y + i, xsimd::aligned_mode{}),
                               zdiff = batch_type(tmp_z + i, xsimd::aligned_mode{});
                    // Compute and accumulate the accelerations.
                    xsimd_fma(xdiff, m_src_dist3_vec, batch_type(res_x + i, xsimd::aligned_mode{}))
                        .store_aligned(res_x + i);
                    xsimd_fma(ydiff, m_src_dist3_vec, batch_type(res_y + i, xsimd::aligned_mode{}))
                        .store_aligned(res_y + i);
                    xsimd_fma(zdiff, m_src_dist3_vec, batch_type(res_z + i, xsimd::aligned_mode{}))
                        .store_aligned(res_z + i);
                    // Compute and accumulate the potential.
                    xsimd_fnma(batch_type(m_ptr + i, xsimd::aligned_mode{}), m_src_dist_vec,
                               batch_type(res_pot + i, xsimd::aligned_mode{}))
                        .store_aligned(res_pot + i);
                }
            }
        } else {
            // Init the pointer to the target masses, but only if potentials are requested.
            [[maybe_unused]] const F *m_ptr;
            if constexpr (Q == 1u || Q == 2u) {
                m_ptr = p_ptrs[NDim];
            }
            for (size_type i = 0; i < tgt_size; ++i) {
                if constexpr (Q == 0u || Q == 2u) {
                    // Q == 0 or 2: accelerations are requested.
                    const auto m_src_dist3 = m_src / tmp_ptrs[NDim][i];
                    for (std::size_t j = 0; j < NDim; ++j) {
                        res_ptrs[j][i] = fma_wrap(tmp_ptrs[j][i], m_src_dist3, res_ptrs[j][i]);
                    }
                }
                if constexpr (Q == 1u || Q == 2u) {
                    // Q == 1 or 2: potentials are requested.
                    // Establish the index of the potential in the result array:
                    // 0 if only the potentials are requested, NDim otherwise.
                    constexpr auto pot_idx = static_cast<std::size_t>(Q == 1u ? 0u : NDim);
                    // Establish the index of the dist values in the temp data:
                    // 0 if only the potentials are requested, NDim + 1 otherwise.
                    constexpr auto dist_idx = static_cast<std::size_t>(Q == 1u ? 0u : NDim + 1u);
                    res_ptrs[pot_idx][i] = fma_wrap(-m_ptr[i], m_src / tmp_ptrs[dist_idx][i], res_ptrs[pot_idx][i]);
                }
            }
        }
    }
    // Function to check if a source node satisfies the MAC and, possibly, to compute the
    // accelerations/potentials due to that source node. src_idx is the index, in the tree structure, of the source
    // node, mac_value the value of the MAC (or some function of it), eps2 the square of the softening length, tgt_size
    // the number of particles in the target node, p_ptrs pointers to the coordinates/masses of the particles in the
    // target node, res_ptrs pointers to the output arrays. The return value is the index of the next source node in the
    // tree traversal. Q indicates which quantities will be computed (accs, potentials, or both).
    template <unsigned Q>
    size_type tree_acc_pot_mac_check(size_type src_idx, F mac_value, F eps2, size_type tgt_size,
                                     const std::array<const F *, NDim + 1u> &p_ptrs,
                                     const std::array<F *, nvecs_res<Q>> &res_ptrs) const
    {
        // Temporary vectors to store the data computed during the MAC check.
        // We will re-use this data later in tree_acc_pot_src_com().
        auto &tmp_vecs = acc_pot_tmp_vecs<Q>();
        static_assert(nvecs_tmp<Q> == std::tuple_size_v<std::remove_reference_t<decltype(tmp_vecs)>>);
        std::array<F *, nvecs_tmp<Q>> tmp_ptrs;
        // NOTE: the size of the vectors in tgt_tmp_data() might be
        // greater than tgt_size, due to SIMD padding. Fetch the
        // actual size.
        const auto pdata_size = tgt_tmp_data()[0].size();
        // Prepare the temporary data.
        if constexpr (Q == 0u || Q == 2u) {
            // Q == 0 or 2: accelerations are requested.
            for (std::size_t j = 0; j < NDim + 1u; ++j) {
                tmp_vecs[j].resize(pdata_size);
                tmp_ptrs[j] = tmp_vecs[j].data();
            }
        }
        if constexpr (Q == 1u || Q == 2u) {
            // Q == 1 or 2: potentials are requested.
            // Establish the index of the dist values in the temp data:
            // 0 if only the potentials are requested, NDim + 1 otherwise.
            constexpr auto dist_idx = static_cast<std::size_t>(Q == 1u ? 0u : NDim + 1u);
            tmp_vecs[dist_idx].resize(pdata_size);
            tmp_ptrs[dist_idx] = tmp_vecs[dist_idx].data();
        }
        // Local cache.
        const auto &src_node = m_tree[src_idx];
        // Copy locally the number of children of the source node.
        const auto n_children_src = src_node.n_children;
        // Left-hand side of the MAC check.
        const auto mac_lh = [mac_value, &src_node]() {
            if constexpr (MAC == mac::bh) {
                // NOTE: for the BH MAC, mac_value is theta**-2.
                return src_node.dim2 * mac_value;
            } else {
                // NOTE: for the geometric BH MAC, mac_value is theta**-1.
                static_assert(MAC == mac::bh_geom);
                const auto tmp = fma_wrap(src_node.dim, mac_value, src_node.delta);
                return tmp * tmp;
            }
        }();
        // The flag for the BH criterion check. Initially set to true,
        // it will be set to false if at least one particle in the
        // target node fails the check.
        bool mac_flag = true;
        if constexpr (simd_enabled && NDim == 3u) {
            // The SIMD-accelerated version.
            using batch_type = xsimd::simd_type<F>;
            constexpr auto batch_size = batch_type::size;
            // Splatted vector versions of the scalar variables.
            const batch_type eps2_vec(eps2), mac_lh_vec(mac_lh), x_com_vec(src_node.props[0]),
                y_com_vec(src_node.props[1]), z_com_vec(src_node.props[2]);
            // Pointers to the coordinates.
            const auto [x_ptr, y_ptr, z_ptr, m_ptr] = p_ptrs;
            (void)m_ptr;
            if constexpr (Q == 0u) {
                // Q == 0, accelerations only.
                //
                // Pointers to the temporary data.
                const auto [tmp_x, tmp_y, tmp_z, tmp_dist3] = tmp_ptrs;
                for (size_type i = 0; i < tgt_size; i += batch_size) {
                    const auto diff_x = x_com_vec - batch_type(x_ptr + i, xsimd::aligned_mode{}),
                               diff_y = y_com_vec - batch_type(y_ptr + i, xsimd::aligned_mode{}),
                               diff_z = z_com_vec - batch_type(z_ptr + i, xsimd::aligned_mode{});
                    auto dist2 = diff_x * diff_x + diff_y * diff_y + diff_z * diff_z;
                    if (xsimd::any(mac_lh_vec >= dist2)) {
                        // At least one particle in the current batch fails the MAC
                        // check. Mark the mac_flag as false, then break out.
                        mac_flag = false;
                        break;
                    }
                    // Add the softening length.
                    dist2 += eps2_vec;
                    diff_x.store_aligned(tmp_x + i);
                    diff_y.store_aligned(tmp_y + i);
                    diff_z.store_aligned(tmp_z + i);
                    if constexpr (use_fast_inv_sqrt<batch_type>) {
                        inv_sqrt_3(dist2).store_aligned(tmp_dist3 + i);
                    } else {
                        (xsimd_sqrt(dist2) * dist2).store_aligned(tmp_dist3 + i);
                    }
                }
            } else if constexpr (Q == 1u) {
                // Q == 1, potentials only.
                //
                // Pointer to the temporary data.
                const auto tmp = tmp_ptrs[0];
                for (size_type i = 0; i < tgt_size; i += batch_size) {
                    const auto diff_x = x_com_vec - batch_type(x_ptr + i, xsimd::aligned_mode{}),
                               diff_y = y_com_vec - batch_type(y_ptr + i, xsimd::aligned_mode{}),
                               diff_z = z_com_vec - batch_type(z_ptr + i, xsimd::aligned_mode{});
                    auto dist2 = diff_x * diff_x + diff_y * diff_y + diff_z * diff_z;
                    if (xsimd::any(mac_lh_vec >= dist2)) {
                        // At least one particle in the current batch fails the MAC
                        // check. Mark the mac_flag as false, then break out.
                        mac_flag = false;
                        break;
                    }
                    // Add the softening length.
                    dist2 += eps2_vec;
                    if constexpr (use_fast_inv_sqrt<batch_type>) {
                        inv_sqrt(dist2).store_aligned(tmp + i);
                    } else {
                        xsimd_sqrt(dist2).store_aligned(tmp + i);
                    }
                }
            } else {
                // Q == 2, accelerations and potentials.
                //
                // Pointers to the temporary data.
                const auto [tmp_x, tmp_y, tmp_z, tmp_dist3, tmp_dist] = tmp_ptrs;
                for (size_type i = 0; i < tgt_size; i += batch_size) {
                    const auto diff_x = x_com_vec - batch_type(x_ptr + i, xsimd::aligned_mode{}),
                               diff_y = y_com_vec - batch_type(y_ptr + i, xsimd::aligned_mode{}),
                               diff_z = z_com_vec - batch_type(z_ptr + i, xsimd::aligned_mode{});
                    auto dist2 = diff_x * diff_x + diff_y * diff_y + diff_z * diff_z;
                    if (xsimd::any(mac_lh_vec >= dist2)) {
                        // At least one particle in the current batch fails the MAC
                        // check. Mark the mac_flag as false, then break out.
                        mac_flag = false;
                        break;
                    }
                    // Add the softening length.
                    dist2 += eps2_vec;
                    diff_x.store_aligned(tmp_x + i);
                    diff_y.store_aligned(tmp_y + i);
                    diff_z.store_aligned(tmp_z + i);
                    if constexpr (use_fast_inv_sqrt<batch_type>) {
                        const auto inv_dist = inv_sqrt(dist2);
                        (inv_dist * inv_dist * inv_dist).store_aligned(tmp_dist3 + i);
                        inv_dist.store_aligned(tmp_dist + i);
                    } else {
                        const auto dist = xsimd_sqrt(dist2);
                        (dist2 * dist).store_aligned(tmp_dist3 + i);
                        dist.store_aligned(tmp_dist + i);
                    }
                }
            }
        } else {
            // The scalar version.
            for (size_type i = 0; i < tgt_size; ++i) {
                F dist2(0);
                for (std::size_t j = 0; j < NDim; ++j) {
                    const auto diff = src_node.props[j] - p_ptrs[j][i];
                    if constexpr (Q == 0u || Q == 2u) {
                        // Store the differences for later use, if we are computing
                        // accelerations.
                        tmp_ptrs[j][i] = diff;
                    }
                    dist2 = fma_wrap(diff, diff, dist2);
                }
                if (mac_lh >= dist2) {
                    // At least one of the particles in the target
                    // node is too close to the COM. Set the flag
                    // to false and exit.
                    mac_flag = false;
                    break;
                }
                // Add the softening length and compute the distance.
                dist2 += eps2;
                const auto dist = std::sqrt(dist2);
                if constexpr (Q == 0u || Q == 2u) {
                    // Q == 0 or 2: accelerations are requested, store dist3.
                    // NOTE: in the scalar part, we always store dist3.
                    tmp_ptrs[NDim][i] = dist * dist2;
                }
                if constexpr (Q == 1u || Q == 2u) {
                    // Q == 1 or 2: potentials are requested.
                    // Establish the index of the dist values in the temp data:
                    // 0 if only the potentials are requested, NDim + 1 otherwise.
                    constexpr auto dist_idx = static_cast<std::size_t>(Q == 1u ? 0u : NDim + 1u);
                    // NOTE: in the scalar part, we always store dist.
                    tmp_ptrs[dist_idx][i] = dist;
                }
            }
        }
        if (mac_flag) {
            // The source node satisfies the MAC for all the particles of the target node. Add the
            // interaction due to the com of the source node.
            tree_acc_pot_src_com<Q>(src_idx, tgt_size, p_ptrs, tmp_ptrs, res_ptrs);
            // We can now skip all the children of the source node.
            return static_cast<size_type>(src_idx + n_children_src + 1u);
        }
        // The source node does not satisfy the MAC. We check if it is a leaf
        // node, in which case we need to compute all the pairwise interactions.
        if (!n_children_src) {
            // Leaf node.
            tree_acc_pot_leaf<Q>(eps2, src_idx, tgt_size, p_ptrs, res_ptrs);
        }
        // In any case, we keep traversing the tree moving to the next node in depth-first order.
        return static_cast<size_type>(src_idx + 1u);
    }
    // Tree traversal for the computation of the accelerations/potentials. mac_value is the value of the MAC, or some
    // function of it, eps2 the square of the softening length, tgt_size the number of particles in the target node,
    // tgt_code its code, p_ptrs are pointers to the coordinates/masses of the particles in the target node, res_ptrs
    // pointers to the output arrays. Q indicates which quantities will be computed (accs, potentials, or both).
    template <unsigned Q>
    void tree_acc_pot(F mac_value, F eps2, size_type tgt_size, UInt tgt_code,
                      const std::array<const F *, NDim + 1u> &p_ptrs,
                      const std::array<F *, nvecs_res<Q>> &res_ptrs) const
    {
        assert(!m_tree.empty());
        // Tree level of the target node.
        // NOTE: the target level is available in the tree structure, so in principle we could get
        // it from there. However, the target node is taken from the list of critical nodes, which
        // currently does not store the target node index. Let's keep this in mind if we change
        // the tree building routine.
        const auto tgt_level = tree_level<NDim>(tgt_code);
        // Total size of the tree.
        const auto tree_size = static_cast<size_type>(m_tree.size());
        // Start the iteration over the source nodes.
        for (size_type src_idx = 0; src_idx < tree_size;) {
            // Get a reference to the current source node.
            const auto &src_node = m_tree[src_idx];
            // Extract the code of the source node.
            const auto src_code = src_node.code;
            // Number of children of the source node.
            const auto n_children_src = src_node.n_children;
            // Extract the level of the source node.
            const auto src_level = src_node.level;
            // Compute the shifted target code. This is tgt_code
            // shifted down by the difference between tgt_level
            // and src_level. For instance, in an octree,
            // if the target code is 1 000 000 001 000, then tgt_level
            // is 4, and, if src_level is 2, then the shifted code
            // will be 1 000 000.
            const auto s_tgt_code = static_cast<UInt>(tgt_code >> ((tgt_level - src_level) * NDim));
            if (s_tgt_code == src_code) {
                // The shifted target code coincides with the source code. This means
                // that either the source node is an ancestor of the target node, or it is
                // the target node itself. In the former cases, we just have to continue
                // the depth-first traversal by setting ++src_idx. In the latter case,
                // we want to bump up src_idx by n_children_src + 1 in order to skip
                // the target node and all its children. We will compute later the self
                // interactions in the target node.
                const auto tgt_eq_src_mask = static_cast<size_type>(-(src_code == tgt_code));
                src_idx += 1u + (n_children_src & tgt_eq_src_mask);
            } else {
                // The source node is not an ancestor of the target. We need to run the MAC
                // check. The tree_acc_pot_mac_check() function will return the index of the next node
                // in the traversal.
                src_idx = tree_acc_pot_mac_check<Q>(src_idx, mac_value, eps2, tgt_size, p_ptrs, res_ptrs);
            }
        }

        // Compute the self interactions within the target node.
        tree_self_interactions<Q>(eps2, tgt_size, p_ptrs, res_ptrs);
    }
    // Top level function for the computation of the accelerations/potentials. out is the array of output iterators,
    // mac_value is the value of the MAC, or some function of it, G the grav constant, eps2 the square of the softening
    // length. Q indicates which quantities will be computed (accs, potentials, or both).
    template <unsigned Q, typename It>
    void acc_pot_impl(const std::array<It, nvecs_res<Q>> &out, F mac_value, F G, F eps2,
                      const std::vector<double> &split) const
    {
        // Validation of split, common to all codepaths.
        if (rakau_unlikely(
                std::any_of(split.begin(), split.end(), [](const double &x) { return !std::isfinite(x); }))) {
            throw std::invalid_argument("The 'split' parameter cannot contain non-finite values");
        }
        if (rakau_unlikely(std::any_of(split.begin(), split.end(), [](const double &x) { return x < 0.; }))) {
            throw std::invalid_argument("The 'split' parameter must contain only non-negative values");
        }
        if (rakau_unlikely(!split.empty()
                           && std::all_of(split.begin(), split.end(), [](const double &x) { return x == 0.; }))) {
            throw std::invalid_argument("The values in the 'split' parameter cannot all be zero");
        }

        using c_size_type = decltype(m_crit_nodes.size());
        auto cpu_run = [this, &out, mac_value, G, eps2](c_size_type c_begin, c_size_type c_end) {
            assert(c_begin <= c_end);
            assert(c_end <= m_crit_nodes.size());

            // NOTE: we will be adding padding to the target node data when SIMD is active,
            // in order to be able to use SIMD instructions on all the particles of the node.
            // The padding data must be crafted so that it does not interfere with the useful
            // calculations. This means that:
            // - we will set the masses to zero so that, when computing the self interactions
            //   in a target node, the extra accelerations/potentials due to the padding data will be zero,
            // - for the positions, we must ensure 2 things:
            //   - they must not overlap with any other real particle, in order to avoid singularities
            //     when computing self-interactions in the target node, hence they must be outside the box,
            //   - the distance of the padding particles from any point of the box must be large enough so
            //     that they never fail the MAC check. The bh check fails when node_dim >= theta * dist,
            //     the geometric bh check fails when node_dim >= theta * (dist - delta).
            //     The maximum node_dim is the box size b_size, the maximum possible delta is
            //     b_size / 2 * sqrt(NDim). For the bh check we then must ensure that dist > b_size / theta
            //     for the padding particles, for the geometric check we must ensure that
            //     dist > b_size / theta + b_size / 2 * sqrt(NDim) for the padding particles.
            //
            // The strategy is that we put the padding particles at coordinates (M, M, ...), with M to
            // be determined. The upper right corner of the box, with coordinates (b_size/2, b_size/2, ...)
            // will be the closest point of the box to the padding particles, and the corner-particles distance
            // will be sqrt(NDim * (M - b_size/2)**2), which simplifies to sqrt(NDim) / 2 * (2*M - b_size).
            // Now we require this distance to be large enough to always satisfy the MAC criteria,
            // that is, sqrt(NDim) / 2 * (2*M - b_size) > b_size / theta for the bh check, which yields the requirement
            // M > b_size / (theta * sqrt(NDim)) + b_size / 2, and
            // sqrt(NDim) / 2 * (2*M - b_size) > b_size / theta + sqrt(NDim) * b_size / 2 for the geometric bh
            // check, which yields the requirement M > b_size / (theta * sqrt(NDim)) + b_size.
            const auto pad_coord = [this, mac_value]() {
                if constexpr (MAC == mac::bh) {
                    // NOTE: for the bh mac, mac_value is theta**-2.
                    const auto M
                        = m_box_size / (std::sqrt(F(1) / mac_value) * std::sqrt(F(NDim))) + m_box_size * (F(1) / F(2));
                    // NOTE: M is mathematically always >= m_box_size / F(2), which puts it on the top right
                    // corner of the box for theta2 == inf. To make it completely safe with respect to the requirement
                    // of avoiding singularities in the self interaction routine, we double it.
                    return M * F(2);
                } else {
                    static_assert(MAC == mac::bh_geom);
                    // NOTE: for the geometric bh mac, mac_value is theta**-1.
                    const auto M = m_box_size / (F(1) / mac_value * std::sqrt(F(NDim))) + m_box_size;
                    return M * F(2);
                }
            }();
            // Double check the padding coordinate.
            if (rakau_unlikely(!std::isfinite(pad_coord))) {
                throw std::invalid_argument(
                    "The calculation of the SIMD padding coordinate produced the non-finite value "
                    + std::to_string(pad_coord));
            }
            tbb::parallel_for(tbb::blocked_range(c_begin, c_end), [this, mac_value, G, eps2, pad_coord,
                                                                   &out](const auto &range) {
                // Get references to the local temporary data.
                auto &tmp_res = acc_pot_tmp_res<Q>();
                auto &tmp_tgt = tgt_tmp_data();
                for (auto i = range.begin(); i != range.end(); ++i) {
                    const auto tgt_code = m_crit_nodes[i].code;
                    const auto tgt_begin = m_crit_nodes[i].begin,
                               tgt_size = static_cast<size_type>(m_crit_nodes[i].end - tgt_begin);
                    // Size of the temporary vectors that will be used to store the target node
                    // data and the total accelerations/potentials on its particles. If simd is not enabled, this
                    // value will be tgt_size. Otherwise, we add extra padding at the end based on the
                    // simd vector size.
                    const auto pdata_size = [tgt_size]() {
                        if constexpr (simd_enabled) {
                            using batch_type = xsimd::simd_type<F>;
                            constexpr auto batch_size = batch_type::size;
                            static_assert(batch_size);
                            // NOTE: we will need batch_size - 1 extra elements at the end of the
                            // temp vectors, to ensure we can load/store a simd vector starting from
                            // the last element.
                            if ((batch_size - 1u) > (std::numeric_limits<size_type>::max() - tgt_size)) {
                                throw std::overflow_error("The number of particles in a critical node ("
                                                          + std::to_string(tgt_size)
                                                          + ") is too large, and it results in an overflow condition");
                            }
                            return static_cast<size_type>(tgt_size + (batch_size - 1u));
                        } else {
                            return tgt_size;
                        }
                    }();
                    // Prepare the temporary vectors containing the result.
                    for (std::size_t j = 0; j < nvecs_res<Q>; ++j) {
                        // Resize and fill with zeroes (everything, including the padding data).
                        tmp_res[j].resize(pdata_size);
                        std::fill(tmp_res[j].data(), tmp_res[j].data() + pdata_size, F(0));
                    }
                    // Prepare the temporary vectors containing the target node's data.
                    for (std::size_t j = 0; j < NDim; ++j) {
                        tmp_tgt[j].resize(pdata_size);
                        // From 0 to tgt_size we copy the actual node coordinates.
                        std::copy(m_parts[j].data() + tgt_begin, m_parts[j].data() + tgt_begin + tgt_size,
                                  tmp_tgt[j].data());
                        // From tgt_size to pdata_size (the padding values) we insert the padding coordinate.
                        std::fill(tmp_tgt[j].data() + tgt_size, tmp_tgt[j].data() + pdata_size, pad_coord);
                    }
                    // Copy the particle masses and set the padding masses to zero.
                    tmp_tgt[NDim].resize(pdata_size);
                    std::copy(m_parts[NDim].data() + tgt_begin, m_parts[NDim].data() + tgt_begin + tgt_size,
                              tmp_tgt[NDim].data());
                    std::fill(tmp_tgt[NDim].data() + tgt_size, tmp_tgt[NDim].data() + pdata_size, F(0));
                    // Prepare arrays of pointers to the temporary data.
                    std::array<F *, nvecs_res<Q>> res_ptrs;
                    for (std::size_t j = 0; j < nvecs_res<Q>; ++j) {
                        res_ptrs[j] = tmp_res[j].data();
                    }
                    std::array<const F *, NDim + 1u> p_ptrs;
                    for (std::size_t j = 0; j < NDim + 1u; ++j) {
                        p_ptrs[j] = tmp_tgt[j].data();
                    }
                    // Do the computation.
                    tree_acc_pot<Q>(mac_value, eps2, tgt_size, tgt_code, p_ptrs, res_ptrs);
                    // Multiply by G, if needed.
                    if (G != F(1)) {
                        for (std::size_t j = 0; j < nvecs_res<Q>; ++j) {
                            auto r_ptr = res_ptrs[j];
                            if constexpr (simd_enabled) {
                                using batch_type = xsimd::simd_type<F>;
                                constexpr auto batch_size = batch_type::size;
                                const batch_type Gvec(G);
                                for (size_type k = 0; k < tgt_size; k += batch_size) {
                                    (batch_type(r_ptr + k, xsimd::aligned_mode{}) * Gvec).store_aligned(r_ptr + k);
                                }
                            } else {
                                for (size_type k = 0; k < tgt_size; ++k) {
                                    *(r_ptr + k) *= G;
                                }
                            }
                        }
                    }
                    // Write out the result.
                    for (std::size_t j = 0; j < nvecs_res<Q>; ++j) {
                        std::copy(res_ptrs[j], res_ptrs[j] + tgt_size,
                                  out[j] + boost::numeric_cast<it_diff_type<It>>(tgt_begin));
                    }
                }
#if defined(RAKAU_WITH_SIMD_COUNTERS)
                // For the current thread, add the thread local counters
                // to the global atomic ones, then reset them.
                simd_fma_counter += simd_fma_counter_tl;
                simd_fma_counter_tl = 0;

                simd_sqrt_counter += simd_sqrt_counter_tl;
                simd_sqrt_counter_tl = 0;

                simd_rsqrt_counter += simd_rsqrt_counter_tl;
                simd_rsqrt_counter_tl = 0;
#endif
            });
        };
#if defined(RAKAU_WITH_ROCM)
        // Validation of split specific to ROCm.
        //
        // Only CPU + 1 accelerator is supported at this time.
        if (rakau_unlikely(split.size() > 2u)) {
            throw std::invalid_argument(
                "Cannot split the computation of accelerations/potentials between more than 2 devices");
        }
        // Cannot offload to the accelerator if none is available.
        if (rakau_unlikely(!m_rocm && split.size() == 2u)) {
            throw std::invalid_argument(
                "Cannot split the computation of accelerations/potentials: no accelerator has been detected");
        }

        if constexpr ((NDim == 3u || NDim == 2u)
                      && std::conjunction_v<
                          std::disjunction<std::is_same<UInt, std::uint64_t>, std::is_same<UInt, std::uint32_t>>,
                          std::disjunction<std::is_same<F, float>, std::is_same<F, double>>>) {
            if (m_rocm && split.size() == 2u) {
                // Actually run the ROCm implementation only if we have an accelerator and split contains 2 entries.

                // Determine the particle index at which we will split the computation
                // between the 2 devices: normalise the 1st component wrt the
                // accumulation, then project onto nparts.
                auto particle_split_idx = boost::numeric_cast<size_type>((split[0] / (split[0] + split[1])) * nparts());

                // Now we need to adjust particle_split_idx so that it sits at a
                // critical node boundary. We locate the first node that
                // starts with an index >= particle_split_idx (note that this could yield
                // an end() iterator).
                const auto cn_it = std::lower_bound(m_crit_nodes.begin(), m_crit_nodes.end(), particle_split_idx,
                                                    [](const auto &cn, size_type value) { return cn.begin < value; });
                if (cn_it == m_crit_nodes.end()) {
                    // We found the end() iterator. This means that all computations
                    // will go on the cpu, i.e., we will be splitting at nparts.
                    particle_split_idx = nparts();
                } else {
                    // We found a non-end() iterator. Fetch its starting index
                    // and use that as a splitting index.
                    particle_split_idx = cn_it->begin;
                }

                if (nparts() - particle_split_idx >= rocm_min_size()) {
                    // The final check is that we have enough particles for the ROCm implementation.

                    // Make sure we can compute the iterator difference below.
                    it_diff_check<decltype(m_crit_nodes.begin())>(m_crit_nodes.size());

                    // Run the ROCm computation in async mode.
                    // NOTE: futures returned by async() will block on destruction. Thus, even if
                    // cpu_run() throws, we will be sure that this thread will end before the exception
                    // is handled.
                    auto roc_fut = std::async(
                        std::launch::async, [this, particle_split_idx, &out, mac_value, G, eps2]() {
                            if constexpr (std::is_same_v<It, F *>) {
                                m_rocm->template acc_pot<Q>(boost::numeric_cast<int>(particle_split_idx),
                                                            boost::numeric_cast<int>(nparts()), out, mac_value, G, eps2,
                                                            true);
                            } else {
                                // If we are not outputting directly to pointers,
                                // write the results to temporary vectors and then
                                // copy them over.
                                auto tmp_vecs = index_apply<nvecs_res<Q>>([this, particle_split_idx](auto... I) {
                                    return std::array{
                                        (void(I()), f_vector<F>(boost::numeric_cast<typename f_vector<F>::size_type>(
                                                        nparts() - particle_split_idx)))...};
                                });
                                auto new_out = index_apply<nvecs_res<Q>>(
                                    [&tmp_vecs](auto... I) { return std::array{tmp_vecs[I()].data()...}; });
                                m_rocm->template acc_pot<Q>(boost::numeric_cast<int>(particle_split_idx),
                                                            boost::numeric_cast<int>(nparts()), new_out, mac_value, G,
                                                            eps2, false);
                                // Copy over from the temporary buffers into the output iterators.
                                for (std::size_t j = 0; j < nvecs_res<Q>; ++j) {
                                    tbb::parallel_for(
                                        tbb::blocked_range(size_type(0),
                                                           static_cast<size_type>(nparts() - particle_split_idx)),
                                        [&new_out, &out, j, particle_split_idx](const auto &range) {
                                            std::copy(new_out[j] + range.begin(), new_out[j] + range.end(),
                                                      out[j] + boost::numeric_cast<it_diff_type<It>>(particle_split_idx)
                                                          + boost::numeric_cast<it_diff_type<It>>(range.begin()));
                                        });
                                }
                            }
                        });

                    // Run the cpu implementation.
                    cpu_run(0, boost::numeric_cast<c_size_type>(cn_it - m_crit_nodes.begin()));

                    // Re-throw any exception that might be generated by the ROCm implementation.
                    roc_fut.get();
                } else {
                    // Not enough particles, run on the cpu.
                    cpu_run(0, m_crit_nodes.size());
                }
            } else {
                // Either we have no accelerator or split's size is either 0 (default value, run fully on cpu)
                // or 1 (the user told us to use the cpu only).
                cpu_run(0, m_crit_nodes.size());
            }
        } else {
            if (split.size() == 2u) {
                throw std::invalid_argument(
                    "Cannot compute accelerations/potentials on an accelerator: the "
                    "floating-point and/or integral types involved in the computation are supported only on the cpu");
            }
            cpu_run(0, m_crit_nodes.size());
        }
#elif defined(RAKAU_WITH_CUDA)
        // Validation of split specific to CUDA.

        // Make sure the number of elements in split is not too large.
        const auto n_cuda_devices = cuda_device_count();
        if (split.size() && split.size() - 1u > n_cuda_devices) {
            throw std::invalid_argument(
                "Cannot split the computation of accelerations/potentials: the split vector refers to "
                + std::to_string(split.size() - 1u) + " accelerators, but only " + std::to_string(n_cuda_devices)
                + " were detected");
        }

        if constexpr ((NDim == 3u || NDim == 2u)
                      && std::conjunction_v<
                          std::disjunction<std::is_same<UInt, std::uint64_t>, std::is_same<UInt, std::uint32_t>>,
                          std::disjunction<std::is_same<F, float>, std::is_same<F, double>>>) {
            if (split.size() > 1u) {
                const auto np = nparts();

                // Vector of indices resulting from the projection of split onto the particle indices.
                std::vector<size_type> split_indices(
                    boost::numeric_cast<typename std::vector<size_type>::size_type>(split.size()));
                // Accumulate the value in split.
                const auto split_acc = std::accumulate(split.begin(), split.end(), 0.);
                // Temporary accumulator.
                auto tmp_acc = split[0];
                // Do all the values, except the last one.
                for (decltype(split.size()) i = 0; i < split.size() - 1u; ++i) {
                    split_indices[i] = boost::numeric_cast<size_type>(tmp_acc / split_acc * static_cast<F>(np));
                    tmp_acc += split[i + 1u];
                }
                // Do the last value manually.
                split_indices[split.size() - 1u] = np;
                // Sanity check for the result.
                assert(std::is_sorted(split_indices.begin(), split_indices.end()));

                // Now we need to move the first element of split_indices so that it ends on a node boundary.
                const auto cn_it = std::lower_bound(m_crit_nodes.begin(), m_crit_nodes.end(), split_indices[0],
                                                    [](const auto &cn, size_type value) { return cn.begin < value; });
                if (cn_it == m_crit_nodes.end()) {
                    // We found the end() iterator. This means that all computations
                    // will go on the cpu.
                    split_indices[0] = np;
                } else {
                    // We found a non-end() iterator. Fetch its starting index
                    // and use that as a splitting index.
                    split_indices[0] = cn_it->begin;
                }
                // Now we need to take care to move forward the indices that might
                // now be smaller than split_indices[0].
                for (decltype(split_indices.size()) i = 1; i < split_indices.size(); ++i) {
                    if (split_indices[i] < split_indices[0]) {
                        split_indices[i] = split_indices[0];
                    }
                }
                // Re-check.
                assert(std::is_sorted(split_indices.begin(), split_indices.end()));

                // The last thing we need to check is that all CUDA workloads
                // are of a large enough size.
                const auto cms = cuda_min_size();
                bool run_cuda = true;
                for (decltype(split_indices.size()) i = 1; i < split_indices.size(); ++i) {
                    if (split_indices[i] - split_indices[i - 1u] < cms) {
                        run_cuda = false;
                        break;
                    }
                }
                if (run_cuda) {
                    // Make sure we can compute the iterator difference below.
                    it_diff_check<decltype(m_crit_nodes.begin())>(m_crit_nodes.size());

                    // Run the CUDA computation in async mode.
                    auto cuda_fut
                        = std::async(std::launch::async, [&out, &split_indices, this, np, mac_value, G, eps2]() {
                              if constexpr (std::is_same_v<It, F *>) {
                                  cuda_acc_pot_impl<Q>(out, split_indices, m_tree.data(), m_tree.size(), p_its_u(),
                                                       m_codes.data(), np, mac_value, G, eps2, true);
                              } else {
                                  // If we are not outputting directly to pointers,
                                  // write the results to temporary vectors and then
                                  // copy them over.
                                  auto tmp_vecs = index_apply<nvecs_res<Q>>([this, &split_indices](auto... I) {
                                      return std::array{
                                          (void(I()), f_vector<F>(boost::numeric_cast<typename f_vector<F>::size_type>(
                                                          nparts() - split_indices[0])))...};
                                  });
                                  auto new_out = index_apply<nvecs_res<Q>>(
                                      [&tmp_vecs](auto... I) { return std::array{tmp_vecs[I()].data()...}; });
                                  cuda_acc_pot_impl<Q>(new_out, split_indices, m_tree.data(), m_tree.size(), p_its_u(),
                                                       m_codes.data(), np, mac_value, G, eps2, false);
                                  // Copy over from the temporary buffers into the output iterators.
                                  for (std::size_t j = 0; j < nvecs_res<Q>; ++j) {
                                      tbb::parallel_for(
                                          tbb::blocked_range(size_type(0),
                                                             static_cast<size_type>(nparts() - split_indices[0])),
                                          [&new_out, &out, j, &split_indices](const auto &range) {
                                              std::copy(new_out[j] + range.begin(), new_out[j] + range.end(),
                                                        out[j] + boost::numeric_cast<it_diff_type<It>>(split_indices[0])
                                                            + boost::numeric_cast<it_diff_type<It>>(range.begin()));
                                          });
                                  }
                              }
                          });

                    // Run the cpu implementation.
                    cpu_run(0, boost::numeric_cast<c_size_type>(cn_it - m_crit_nodes.begin()));

                    // Re-throw any exception that might be generated by the CUDA implementation.
                    cuda_fut.get();
                } else {
                    // Not enough particles, run on the cpu.
                    cpu_run(0, m_crit_nodes.size());
                }
            } else {
                // Split's size is either 0 (default value, run fully on cpu)
                // or 1 (the user told us to use the cpu only).
                cpu_run(0, m_crit_nodes.size());
            }
        } else {
            if (split.size() > 1u) {
                throw std::invalid_argument(
                    "Cannot compute accelerations/potentials on an accelerator: the "
                    "floating-point and/or integral types involved in the computation are supported only on the cpu");
            }
            cpu_run(0, m_crit_nodes.size());
        }
#else
        if (split.size() > 1u) {
            throw std::invalid_argument("Cannot compute accelerations/potentials on an accelerator: rakau was not "
                                        "configured with support for heterogeneous computing");
        }
        cpu_run(0, m_crit_nodes.size());
#endif
    }
    // Small helper to check the value of the softening length, and compute its square.
    // Re-used in a few places, hence factored out.
    static F compute_eps2(const F &eps)
    {
        if (rakau_unlikely(!std::isfinite(eps) || eps < F(0))) {
            throw std::domain_error("The softening length must be finite and non-negative, but it is "
                                    + std::to_string(eps) + " instead");
        }
        auto eps2 = eps * eps;
        // Check the output value as well.
        if (rakau_unlikely(!std::isfinite(eps2) || eps2 < F(0))) {
            throw std::domain_error("The square of the softening length must be finite and non-negative, but it is "
                                    + std::to_string(eps2) + " instead");
        }
        return eps2;
    }
    // Small helper to check the value of the gravitational constant.
    static void check_G_const(const F &G)
    {
        if (rakau_unlikely(!std::isfinite(G))) {
            throw std::domain_error("The value of the gravitational constant G must be finite, but it is "
                                    + std::to_string(G) + " instead");
        }
    }
    // Top level dispatcher for the accs/pots functions. It will run a few checks and then invoke acc_pot_impl().
    // out is the array of output iterators, orig_mac_value the MAC value, G the grav const, eps the softening length.
    // Q indicates which quantities will be computed (accs, potentials, or both).
    template <bool Ordered, unsigned Q, typename It>
    void acc_pot_dispatch(const std::array<It, nvecs_res<Q>> &out, F orig_mac_value, F G, F eps,
                          const std::vector<double> &split) const
    {
        simple_timer st("vector accs/pots computation");
        // Input param check.
        if (rakau_unlikely(!std::isfinite(orig_mac_value) || orig_mac_value <= F(0))) {
            throw std::domain_error("The MAC value must be finite and positive, but it is "
                                    + std::to_string(orig_mac_value) + " instead");
        }
        const auto mac_value = [orig_mac_value]() {
            if constexpr (MAC == mac::bh) {
                // Transform the original value, theta, into theta**-2.
                return F(1) / (orig_mac_value * orig_mac_value);
            } else {
                static_assert(MAC == mac::bh_geom);
                // Transform the original value, theta, into theta**-1.
                return F(1) / orig_mac_value;
            }
        }();
        // Check that the computation of mac_value did not produce something weird.
        if (rakau_unlikely(!std::isfinite(mac_value) || mac_value <= F(0))) {
            throw std::domain_error("The transformed MAC value must be finite and positive, but it is "
                                    + std::to_string(mac_value) + " instead");
        }
        const auto eps2 = compute_eps2(eps);
        check_G_const(G);
        if constexpr (Ordered) {
            // Make sure we don't run into overflows when doing a permutated iteration
            // over the iterators in out.
            it_diff_check<It>(m_parts[0].size());
            // Create the permutated iterators.
            auto out_pits = index_apply<nvecs_res<Q>>([&out, this](auto... I) {
                return std::array{boost::make_permutation_iterator(out[I()], m_perm.begin())...};
            });
            // NOTE: we are checking in the acc_pot_impl() function that we can index into
            // the permuted iterators without overflows (see the use of boost::numeric_cast()).
            acc_pot_impl<Q>(out_pits, mac_value, G, eps2, split);
        } else {
            acc_pot_impl<Q>(out, mac_value, G, eps2, split);
        }
    }
    // Helper overload for an array of vectors. It will prepare the vectors and then
    // call the other overload.
    template <bool Ordered, unsigned Q, typename Allocator>
    void acc_pot_dispatch(std::array<std::vector<F, Allocator>, nvecs_res<Q>> &out, F mac_value, F G, F eps,
                          const std::vector<double> &split) const
    {
        std::array<F *, nvecs_res<Q>> out_ptrs;
        for (std::size_t j = 0; j < nvecs_res<Q>; ++j) {
            out[j].resize(boost::numeric_cast<decltype(out[j].size())>(m_parts[0].size()));
            out_ptrs[j] = out[j].data();
        }
        acc_pot_dispatch<Ordered, Q>(out_ptrs, mac_value, G, eps, split);
    }
    // Helper overload for a single vector. It will prepare the vector and then
    // call the other overload. This is used for the potential-only computations.
    template <bool Ordered, unsigned Q, typename Allocator>
    void acc_pot_dispatch(std::vector<F, Allocator> &out, F mac_value, F G, F eps,
                          const std::vector<double> &split) const
    {
        static_assert(Q == 1u);
        out.resize(boost::numeric_cast<decltype(out.size())>(m_parts[0].size()));
        acc_pot_dispatch<Ordered, Q>(std::array{out.data()}, mac_value, G, eps, split);
    }
    // Small helper to turn an init list into an array, in the functions for the computation
    // of the accelerations/potentials. Q indicates which quantities will be computed (accs,
    // potentials, or both).
    template <unsigned Q, typename It>
    static auto acc_pot_ilist_to_array(std::initializer_list<It> ilist)
    {
        if (ilist.size() != nvecs_res<Q>) {
            throw std::invalid_argument(
                "An initializer list containing " + std::to_string(ilist.size())
                + " iterators was used as the output for the computation of the accelerations/potentials in a "
                + std::to_string(NDim) + "-dimensional tree, but a list with " + std::to_string(nvecs_res<Q>)
                + " iterators is required instead");
        }
        std::array<It, nvecs_res<Q>> retval;
        std::copy(ilist.begin(), ilist.end(), retval.begin());
        return retval;
    }
    // Helper to parse the keyword arguments for the acc/pot functions.
    template <typename... Args>
    static auto parse_accpot_kwargs(Args &&... args)
    {
        igor::parser p{args...};

        // Check we have no duplicate named arguments.
        static_assert(!p.has_duplicates(),
                      "The functions for the computation of accelerations and/or potentials cannot "
                      "have duplicate keyword arguments.");

        // Make sure we have only named arguments in args.
        static_assert(!p.has_unnamed_arguments(), "Only keyword arguments can be passed in the parameter pack of the "
                                                  "functions for the computation of accelerations and potentials");

        F G(1), eps(0);
        if constexpr (p.has(kwargs::G)) {
            G = boost::numeric_cast<F>(p(kwargs::G));
        }
        if constexpr (p.has(kwargs::eps)) {
            eps = boost::numeric_cast<F>(p(kwargs::eps));
        }

        if constexpr (p.has(kwargs::split)) {
            return std::tuple{G, eps, std::cref(p(kwargs::split))};
        } else {
            return std::tuple{G, eps, std::vector<double>{}};
        }
    }

public:
    template <typename Allocator, typename... KwArgs>
    void accs_u(std::array<std::vector<F, Allocator>, NDim> &out, F mac_value, KwArgs &&... args) const
    {
        const auto [G, eps, split] = parse_accpot_kwargs(std::forward<KwArgs>(args)...);
        acc_pot_dispatch<false, 0>(out, mac_value, G, eps, split);
    }
    template <typename It, typename... KwArgs>
    void accs_u(const std::array<It, NDim> &out, F mac_value, KwArgs &&... args) const
    {
        const auto [G, eps, split] = parse_accpot_kwargs(std::forward<KwArgs>(args)...);
        acc_pot_dispatch<false, 0>(out, mac_value, G, eps, split);
    }
    template <typename It, typename... KwArgs>
    void accs_u(std::initializer_list<It> out, F mac_value, KwArgs &&... args) const
    {
        accs_u(acc_pot_ilist_to_array<0>(out), mac_value, std::forward<KwArgs>(args)...);
    }
    template <typename Allocator, typename... KwArgs>
    void pots_u(std::vector<F, Allocator> &out, F mac_value, KwArgs &&... args) const
    {
        const auto [G, eps, split] = parse_accpot_kwargs(std::forward<KwArgs>(args)...);
        acc_pot_dispatch<false, 1>(out, mac_value, G, eps, split);
    }
    template <typename It, typename... KwArgs>
    void pots_u(It out, F mac_value, KwArgs &&... args) const
    {
        const auto [G, eps, split] = parse_accpot_kwargs(std::forward<KwArgs>(args)...);
        acc_pot_dispatch<false, 1>(std::array{out}, mac_value, G, eps, split);
    }
    template <typename Allocator, typename... KwArgs>
    void accs_pots_u(std::array<std::vector<F, Allocator>, NDim + 1u> &out, F mac_value, KwArgs &&... args) const
    {
        const auto [G, eps, split] = parse_accpot_kwargs(std::forward<KwArgs>(args)...);
        acc_pot_dispatch<false, 2>(out, mac_value, G, eps, split);
    }
    template <typename It, typename... KwArgs>
    void accs_pots_u(const std::array<It, NDim + 1u> &out, F mac_value, KwArgs &&... args) const
    {
        const auto [G, eps, split] = parse_accpot_kwargs(std::forward<KwArgs>(args)...);
        acc_pot_dispatch<false, 2>(out, mac_value, G, eps, split);
    }
    template <typename It, typename... KwArgs>
    void accs_pots_u(std::initializer_list<It> out, F mac_value, KwArgs &&... args) const
    {
        accs_pots_u(acc_pot_ilist_to_array<2>(out), mac_value, std::forward<KwArgs>(args)...);
    }
    template <typename Allocator, typename... KwArgs>
    void accs_o(std::array<std::vector<F, Allocator>, NDim> &out, F mac_value, KwArgs &&... args) const
    {
        const auto [G, eps, split] = parse_accpot_kwargs(std::forward<KwArgs>(args)...);
        acc_pot_dispatch<true, 0>(out, mac_value, G, eps, split);
    }
    template <typename It, typename... KwArgs>
    void accs_o(const std::array<It, NDim> &out, F mac_value, KwArgs &&... args) const
    {
        const auto [G, eps, split] = parse_accpot_kwargs(std::forward<KwArgs>(args)...);
        acc_pot_dispatch<true, 0>(out, mac_value, G, eps, split);
    }
    template <typename It, typename... KwArgs>
    void accs_o(std::initializer_list<It> out, F mac_value, KwArgs &&... args) const
    {
        accs_o(acc_pot_ilist_to_array<0>(out), mac_value, std::forward<KwArgs>(args)...);
    }
    template <typename Allocator, typename... KwArgs>
    void pots_o(std::vector<F, Allocator> &out, F mac_value, KwArgs &&... args) const
    {
        const auto [G, eps, split] = parse_accpot_kwargs(std::forward<KwArgs>(args)...);
        acc_pot_dispatch<true, 1>(out, mac_value, G, eps, split);
    }
    template <typename It, typename... KwArgs>
    void pots_o(It out, F mac_value, KwArgs &&... args) const
    {
        const auto [G, eps, split] = parse_accpot_kwargs(std::forward<KwArgs>(args)...);
        acc_pot_dispatch<true, 1>(std::array{out}, mac_value, G, eps, split);
    }
    template <typename Allocator, typename... KwArgs>
    void accs_pots_o(std::array<std::vector<F, Allocator>, NDim + 1u> &out, F mac_value, KwArgs &&... args) const
    {
        const auto [G, eps, split] = parse_accpot_kwargs(std::forward<KwArgs>(args)...);
        acc_pot_dispatch<true, 2>(out, mac_value, G, eps, split);
    }
    template <typename It, typename... KwArgs>
    void accs_pots_o(const std::array<It, NDim + 1u> &out, F mac_value, KwArgs &&... args) const
    {
        const auto [G, eps, split] = parse_accpot_kwargs(std::forward<KwArgs>(args)...);
        acc_pot_dispatch<true, 2>(out, mac_value, G, eps, split);
    }
    template <typename It, typename... KwArgs>
    void accs_pots_o(std::initializer_list<It> out, F mac_value, KwArgs &&... args) const
    {
        accs_pots_o(acc_pot_ilist_to_array<2>(out), mac_value, std::forward<KwArgs>(args)...);
    }

private:
    template <bool Ordered, unsigned Q>
    auto exact_acc_pot_impl(size_type orig_idx, F G, F eps) const
    {
        simple_timer st("exact acc/pot computation");
        // Compute eps2.
        const auto eps2 = compute_eps2(eps);
        // Check G.
        check_G_const(G);
        const auto size = m_parts[0].size();
        std::array<F, nvecs_res<Q>> retval{};
        std::array<F, NDim> diffs;
        const auto idx = Ordered ? m_inv_perm[orig_idx] : orig_idx;
        for (size_type i = 0; i < size; ++i) {
            if (i == idx) {
                continue;
            }
            F dist2(eps2);
            for (std::size_t j = 0; j < NDim; ++j) {
                diffs[j] = m_parts[j][i] - m_parts[j][idx];
                dist2 = fma_wrap(diffs[j], diffs[j], dist2);
            }
            const auto inv_dist = F(1) / std::sqrt(dist2), Gmi_dist = G * m_parts[NDim][i] * inv_dist;
            if constexpr (Q == 0u || Q == 2u) {
                // Q == 0 or 2: accelerations are requested.
                const auto Gmi_dist3 = inv_dist * inv_dist * Gmi_dist;
                for (std::size_t j = 0; j < NDim; ++j) {
                    retval[j] = fma_wrap(diffs[j], Gmi_dist3, retval[j]);
                }
            }
            if constexpr (Q == 1u || Q == 2u) {
                // Q == 1 or 2: potentials are requested.
                // Establish the index of the potential in the result array:
                // 0 if only the potentials are requested, NDim otherwise.
                constexpr auto pot_idx = static_cast<std::size_t>(Q == 1u ? 0u : NDim);
                retval[pot_idx] = fma_wrap(-Gmi_dist, m_parts[NDim][idx], retval[pot_idx]);
            }
        }
        return retval;
    }

public:
    template <typename... KwArgs>
    std::array<F, NDim> exact_acc_u(size_type idx, KwArgs &&... args) const
    {
        // NOTE: we are also parsing the split kwarg here, which is not used. I don't
        // think it has any performance implications, and perhaps in the future
        // we will use it.
        const auto [G, eps, _] = parse_accpot_kwargs(std::forward<KwArgs>(args)...);
        ignore(_);
        return exact_acc_pot_impl<false, 0>(idx, G, eps);
    }
    template <typename... KwArgs>
    F exact_pot_u(size_type idx, KwArgs &&... args) const
    {
        const auto [G, eps, _] = parse_accpot_kwargs(std::forward<KwArgs>(args)...);
        ignore(_);
        return exact_acc_pot_impl<false, 1>(idx, G, eps)[0];
    }
    template <typename... KwArgs>
    std::array<F, NDim + 1u> exact_acc_pot_u(size_type idx, KwArgs &&... args) const
    {
        const auto [G, eps, _] = parse_accpot_kwargs(std::forward<KwArgs>(args)...);
        ignore(_);
        return exact_acc_pot_impl<false, 2>(idx, G, eps);
    }
    template <typename... KwArgs>
    std::array<F, NDim> exact_acc_o(size_type idx, KwArgs &&... args) const
    {
        const auto [G, eps, _] = parse_accpot_kwargs(std::forward<KwArgs>(args)...);
        ignore(_);
        return exact_acc_pot_impl<true, 0>(idx, G, eps);
    }
    template <typename... KwArgs>
    F exact_pot_o(size_type idx, KwArgs &&... args) const
    {
        const auto [G, eps, _] = parse_accpot_kwargs(std::forward<KwArgs>(args)...);
        ignore(_);
        return exact_acc_pot_impl<true, 1>(idx, G, eps)[0];
    }
    template <typename... KwArgs>
    std::array<F, NDim + 1u> exact_acc_pot_o(size_type idx, KwArgs &&... args) const
    {
        const auto [G, eps, _] = parse_accpot_kwargs(std::forward<KwArgs>(args)...);
        ignore(_);
        return exact_acc_pot_impl<true, 2>(idx, G, eps);
    }

private:
    // Implementations of the functions to get (un)ordered iterators into the particles.
    // They are static functions because we need both const and non-const variants of this.
    template <typename Tr>
    static auto ord_p_its_impl(Tr &tr)
    {
        auto retval = index_apply<NDim + 1u>([&tr](auto... I) {
            return std::array{boost::make_permutation_iterator(tr.m_parts[I()].data(), tr.m_inv_perm.begin())...};
        });
        // Ensure that the iterators we return can index up to the particle number.
        it_diff_check<std::remove_reference_t<decltype(retval[0])>>(tr.m_parts[0].size());
        return retval;
    }
    template <typename Tr>
    static auto unord_p_its_impl(Tr &tr)
    {
        return index_apply<NDim + 1u>([&tr](auto... I) { return std::array{tr.m_parts[I()].data()...}; });
    }

public:
    auto p_its_u() const
    {
        return unord_p_its_impl(*this);
    }
    auto p_its_o() const
    {
        return ord_p_its_impl(*this);
    }
    const auto &perm() const
    {
        return m_perm;
    }
    const auto &last_perm() const
    {
        return m_last_perm;
    }
    const auto &inv_perm() const
    {
        return m_inv_perm;
    }
    const auto &nodes() const
    {
        return m_tree;
    }

private:
    // After updating the particles' positions, this method must be called
    // to reconstruct the other data members according to the new positions.
    void sync()
    {
        // Before destroying the internal state, make sure we delete the views.
        rocm_reset_state();

        // Get the number of particles.
        const auto nparts = m_parts[0].size();
        // Re-deduce the box size, if needed.
        if (m_box_size_deduced) {
            m_box_size = determine_box_size(p_its_u(), nparts);
        }

        // Compute the inverse of the box size for discretisation.
        const auto inv_box_size = F(1) / m_box_size;

        // Establish the new codes.
        tbb::parallel_for(tbb::blocked_range(size_type(0), nparts), [this, inv_box_size](const auto &range) {
            std::array<UInt, NDim> tmp_dcoord;
            morton_encoder<NDim, UInt> me;
            for (auto i = range.begin(); i != range.end(); ++i) {
                disc_coords(tmp_dcoord, i, inv_box_size);
                m_codes[i] = me(tmp_dcoord.data());
            }
        });

        // Reset m_last_perm to a iota.
        tbb::parallel_for(
            tbb::blocked_range(size_type(0), nparts, boost::numeric_cast<size_type>(data_chunking)),
            [this](const auto &range) {
                std::iota(m_last_perm.data() + range.begin(), m_last_perm.data() + range.end(), range.begin());
            },
            tbb::simple_partitioner());
        // Do the indirect sorting onto m_last_perm.
        indirect_code_sort(m_last_perm.begin(), m_last_perm.end());
        {
            // Apply the indirect sorting.
            tbb::task_group tg;
            // NOTE: upon tree construction, we already checked that the number of particles does not
            // overflow the limit imposed by apply_isort().
            tg.run([this]() {
                apply_isort(m_codes, m_last_perm);
                // Make sure the sort worked as intended.
                assert(std::is_sorted(m_codes.begin(), m_codes.end()));
            });
            for (std::size_t j = 0; j < NDim + 1u; ++j) {
                tg.run([this, j]() { apply_isort(m_parts[j], m_last_perm); });
            }
            tg.run([this]() {
                // Apply the new indirect sorting to the original one.
                apply_isort(m_perm, m_last_perm);
                // Establish the indices for ordered iteration (in the original order).
                // NOTE: this goes in the same task as we need m_perm to be sorted
                // before calling this function.
                perm_to_inv_perm();
            });
            tg.wait();
        }
        // Re-construct the tree. Make sure we empty the tree structures
        // before doing it.
        m_tree.clear();
        m_crit_nodes.clear();
        build_tree();

        // Re-init the views.
        rocm_init_state();
    }
    // Invoke the particle update function with an
    // exception safe wrapper.
    template <bool Ordered, typename Func>
    void update_particles_dispatch(Func &&f)
    {
        simple_timer st("overall update_particles");
        try {
            if constexpr (Ordered) {
                // Apply the functor to the ordered iterators.
                std::forward<Func>(f)(ord_p_its_impl(*this));
            } else {
                // Apply the functor to the unordered iterators.
                std::forward<Func>(f)(unord_p_its_impl(*this));
            }
            // Sync the tree structures.
            sync();
        } catch (...) {
            // Erase everything before re-throwing.
            clear();
            throw;
        }
    }

public:
    template <typename Func>
    void update_particles_u(Func &&f)
    {
        update_particles_dispatch<false>(std::forward<Func>(f));
    }
    template <typename Func>
    void update_particles_o(Func &&f)
    {
        update_particles_dispatch<true>(std::forward<Func>(f));
    }

private:
    // Invoke the masses update function with an
    // exception safe wrapper.
    template <bool Ordered, typename Func>
    void update_masses_dispatch(Func &&f)
    {
        simple_timer st("overall update_masses");
        try {
            if constexpr (Ordered) {
                // Apply the functor to the ordered mass iterator.
                std::forward<Func>(f)(ord_p_its_impl(*this)[NDim]);
            } else {
                // Apply the functor to the unordered mass iterator.
                std::forward<Func>(f)(unord_p_its_impl(*this)[NDim]);
            }
            // Recompute the properties of all nodes.
            tbb::parallel_for(tbb::blocked_range(m_tree.begin(), m_tree.end()), [this](const auto &range) {
                for (auto it = range.begin(); it != range.end(); ++it) {
                    compute_node_properties(*it);
                }
            });
        } catch (...) {
            // Erase everything before re-throwing.
            clear();
            throw;
        }
    }

public:
    template <typename Func>
    void update_masses_u(Func &&f)
    {
        update_masses_dispatch<false>(std::forward<Func>(f));
    }
    template <typename Func>
    void update_masses_o(Func &&f)
    {
        update_masses_dispatch<true>(std::forward<Func>(f));
    }
    F box_size() const
    {
        return m_box_size;
    }
    bool box_size_deduced() const
    {
        return m_box_size_deduced;
    }
    size_type max_leaf_n() const
    {
        return m_max_leaf_n;
    }
    size_type ncrit() const
    {
        return m_ncrit;
    }
    size_type nparts() const
    {
        return m_parts[0].size();
    }

private:
    // The size of the domain.
    F m_box_size;
    // Flag to signal if the domain size was deduced or explicitly specified.
    bool m_box_size_deduced;
    // The maximum number of particles in a leaf node.
    size_type m_max_leaf_n;
    // Number of particles in a critical node: if the number of particles in
    // a node is ncrit or less, then we will compute the accelerations/potentials on the
    // particles in that node in a vectorised fashion.
    size_type m_ncrit;
    // The particles: NDim coordinates plus masses.
    std::array<f_vector<F>, NDim + 1u> m_parts;
    // The particles' Morton codes.
    std::vector<UInt, di_aligned_allocator<UInt>> m_codes;
    // The indirect sorting vector. It establishes how to re-order the
    // original particle sequence so that the particles' Morton codes are
    // sorted in ascending order. E.g., if m_perm is [0, 3, 1, 2, ...],
    // then the first particle in Morton order is also the first particle in
    // the original order, the second particle in the Morton order is the
    // particle at index 3 in the original order, and so on.
    std::vector<size_type, di_aligned_allocator<size_type>> m_perm;
    // m_perm stores the permutation necessary to re-order the particles
    // from the *original* order (i.e., the order used during the construction
    // of the tree) to the current internal Morton order. m_last_perm is similar,
    // but it contains the permutation needed to bring the particle order *before*
    // the last call to update_particles() to the current internal Morton order.
    // In other words, m_last_perm tells us how update_particles() re-ordered the internal
    // order.
    std::vector<size_type, di_aligned_allocator<size_type>> m_last_perm;
    // Indices vector to iterate over the particles' data in the original order.
    // It establishes how to re-order the current internal Morton order to recover the original
    // particle order. This is the inverse of m_perm, and it's always possible to
    // compute one given the other. E.g., if m_perm is [0, 3, 1, 2, ...] then
    // m_inv_perm will be [0, 2, 3, 1, ...], meaning that the first particle in
    // the original order is also the first particle in the Morton order, the second
    // particle in the original order is the particle at index 2 in the Morton order,
    // and so on.
    std::vector<size_type, di_aligned_allocator<size_type>> m_inv_perm;
    // The tree structure.
    tree_type m_tree;
    // The list of critical nodes.
    cnode_list_type m_crit_nodes;
#if defined(RAKAU_WITH_ROCM)
    std::optional<rocm_state<NDim, F, UInt, MAC>> m_rocm;
#endif
};

template <typename F, mac MAC = mac::bh>
using quadtree = tree<2, F, std::size_t, MAC>;

template <typename F, mac MAC = mac::bh>
using octree = tree<3, F, std::size_t, MAC>;

} // namespace rakau

#endif<|MERGE_RESOLUTION|>--- conflicted
+++ resolved
@@ -1338,39 +1338,7 @@
     void disc_coords(std::array<UInt, NDim> &retval, size_type idx, const F &inv_box_size) const
     {
         for (std::size_t j = 0; j < NDim; ++j) {
-<<<<<<< HEAD
-            // Load the coordinate locally.
-            const auto x = m_parts[j][idx];
-            // Translate and rescale the coordinate so that -box_size/2 becomes zero
-            // and box_size/2 becomes 1.
-            auto tmp = x / m_box_size + F(1) / F(2);
-            // Rescale by factor.
-            tmp *= factor;
-            // Check: don't end up with a nonfinite value.
-            if (rakau_unlikely(!std::isfinite(tmp))) {
-                throw std::invalid_argument("While trying to discretise the input coordinate " + std::to_string(x)
-                                            + " in a box of size " + std::to_string(m_box_size)
-                                            + ", the non-finite value " + std::to_string(tmp) + " was generated");
-            }
-            // Check: don't end up outside the [0, factor) range.
-            if (rakau_unlikely(tmp < F(0) || tmp >= F(factor))) {
-                throw std::invalid_argument("The discretisation of the input coordinate " + std::to_string(x)
-                                            + " in a box of size " + std::to_string(m_box_size)
-                                            + " produced the floating-point value " + std::to_string(tmp)
-                                            + ", which is outside the allowed bounds");
-            }
-            // Cast to UInt and write to retval.
-            retval[j] = static_cast<UInt>(tmp);
-            // Last check, make sure we don't overflow.
-            if (rakau_unlikely(retval[j] >= factor)) {
-                throw std::invalid_argument("The discretisation of the input coordinate " + std::to_string(x)
-                                            + " in a box of size " + std::to_string(m_box_size)
-                                            + " produced the integral value " + std::to_string(retval[j])
-                                            + ", which is outside the allowed bounds");
-            }
-=======
             retval[j] = detail::disc_single_coord<NDim, UInt>(m_parts[j][idx], inv_box_size);
->>>>>>> dd4191a2
         }
     }
     // Small helper to determine m_inv_perm based on the indirect sorting vector m_perm.
@@ -1439,11 +1407,7 @@
         // Pick the max of the NDim coordinates, multiply by 2 to get the box size.
         auto retval = *std::max_element(mc.begin(), mc.end()) * F(2);
         // Add a 5% slack.
-<<<<<<< HEAD
-        retval += retval * (F(1) / F(20));
-=======
         retval = fma_wrap(retval, F(1) / F(20), retval);
->>>>>>> dd4191a2
         // Final check.
         if (!std::isfinite(retval)) {
             throw std::invalid_argument("The automatic deduction of the domain size produced the non-finite value "
