--- conflicted
+++ resolved
@@ -1024,7 +1024,6 @@
             m_box_size = determine_box_size(cm_it, N);
         }
         {
-<<<<<<< HEAD
             // Move the external data into the data members.
             simple_timer st_m("data movement");
             tf::Taskflow tf(std::thread::hardware_concurrency());
@@ -1054,32 +1053,6 @@
                 }
             });
 #endif
-=======
-            // Copy the input data.
-            simple_timer st_m("data movement");
-            // NOTE: we will be essentially doing a memcpy here. Let's try to fix a
-            // large chunk size and let's use a simple partitioner, in order to
-            // limit the parallel overhead while hopefully still getting some speedup.
-            for (std::size_t j = 0; j < NDim + 1u; ++j) {
-                tbb::parallel_for(tbb::blocked_range<size_type>(0u, N, boost::numeric_cast<size_type>(data_chunking)),
-                                  [this, &cm_it, j](const auto &range) {
-                                      const auto begin = cm_it[j];
-                                      auto &vec = m_parts[j];
-                                      for (auto i = range.begin(); i != range.end(); ++i) {
-                                          vec[i] = *(begin + static_cast<it_diff_t>(i));
-                                      }
-                                  },
-                                  tbb::simple_partitioner());
-            }
-            // Generate the initial m_isort data (this is just a iota).
-            tbb::parallel_for(tbb::blocked_range<size_type>(0u, N, boost::numeric_cast<size_type>(data_chunking)),
-                              [this, &cm_it](const auto &range) {
-                                  for (auto i = range.begin(); i != range.end(); ++i) {
-                                      m_isort[i] = i;
-                                  }
-                              },
-                              tbb::simple_partitioner());
->>>>>>> f499ed83
         }
         {
             // Do the Morton encoding.
@@ -1090,10 +1063,6 @@
                 // The encoder object.
                 morton_encoder<NDim, UInt> me;
                 for (auto i = range.begin(); i != range.end(); ++i) {
-<<<<<<< HEAD
-                    // Compute and store the code.
-=======
->>>>>>> f499ed83
                     disc_coords(tmp_dcoord, i);
                     m_codes[i] = me(tmp_dcoord.data());
                 }
